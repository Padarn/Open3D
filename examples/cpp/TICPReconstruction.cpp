--- conflicted
+++ resolved
@@ -24,234 +24,863 @@
 // IN THE SOFTWARE.
 // ----------------------------------------------------------------------------
 
-#include "open3d/t/pipelines/registration/TransformationEstimation.h"
-
-#include "core/CoreTest.h"
-#include "open3d/core/Tensor.h"
-#include "open3d/t/pipelines/registration/Registration.h"
-#include "tests/UnitTest.h"
-
-namespace open3d {
-namespace tests {
-
-class TransformationEstimationPermuteDevices : public PermuteDevices {};
-INSTANTIATE_TEST_SUITE_P(TransformationEstimation,
-                         TransformationEstimationPermuteDevices,
-                         testing::ValuesIn(PermuteDevices::TestCases()));
-
-class TransformationEstimationPermuteDevicePairs : public PermuteDevicePairs {};
-INSTANTIATE_TEST_SUITE_P(
-        TransformationEstimation,
-        TransformationEstimationPermuteDevicePairs,
-        testing::ValuesIn(
-                TransformationEstimationPermuteDevicePairs::TestCases()));
-
-static std::
-        tuple<t::geometry::PointCloud, t::geometry::PointCloud, core::Tensor>
-        GetTestPointCloudsAndCorrespondences(const core::Dtype& dtype,
-                                             const core::Device& device) {
-    core::Tensor source_points =
-            core::Tensor::Init<double>({{1.15495, 2.40671, 1.15061},
-                                        {1.81481, 2.06281, 1.71927},
-                                        {0.888322, 2.05068, 2.04879},
-                                        {3.78842, 1.70788, 1.30246},
-                                        {1.8437, 2.22894, 0.986237},
-                                        {2.95706, 2.20180, 0.987878},
-                                        {1.72644, 1.24356, 1.93486},
-                                        {0.922024, 1.14872, 2.34317},
-                                        {3.70293, 1.85134, 1.15357},
-                                        {3.06505, 1.30386, 1.55279},
-                                        {0.634826, 1.04995, 2.47046},
-                                        {1.40107, 1.37469, 1.09687},
-                                        {2.93002, 1.96242, 1.48532},
-                                        {3.74384, 1.30258, 1.30244}},
-                                       device);
-
-    t::geometry::PointCloud source(source_points.To(device, dtype));
-
-    core::Tensor target_points =
-            core::Tensor::Init<double>({{2.41766, 2.05397, 1.74994},
-                                        {1.37848, 2.19793, 1.66553},
-                                        {2.24325, 2.27183, 1.33708},
-                                        {3.09898, 1.98482, 1.77401},
-                                        {1.81615, 1.48337, 1.49697},
-                                        {3.01758, 2.20312, 1.51502},
-                                        {2.38836, 1.39096, 1.74914},
-                                        {1.30911, 1.4252, 1.37429},
-                                        {3.16847, 1.39194, 1.90959},
-                                        {1.59412, 1.53304, 1.58040},
-                                        {1.34342, 2.19027, 1.30075}},
-                                       device);
-
-    core::Tensor target_normals =
-            core::Tensor::Init<double>({{-0.00850160, -0.22355, -0.519574},
-                                        {0.257463, -0.0738755, -0.698319},
-                                        {0.0574301, -0.484248, -0.409929},
-                                        {-0.0123503, -0.230172, -0.520720},
-                                        {0.355904, -0.142007, -0.720467},
-                                        {0.0674038, -0.418757, -0.458602},
-                                        {0.226091, 0.258253, -0.874024},
-                                        {0.43979, 0.122441, -0.574998},
-                                        {0.109144, 0.180992, -0.762368},
-                                        {0.273325, 0.292013, -0.903111},
-                                        {0.385407, -0.212348, -0.277818}},
-                                       device);
-
-    t::geometry::PointCloud target(target_points.To(device, dtype));
-    target.SetPointNormals(target_normals.To(device, dtype));
-
-    core::Tensor corres = core::Tensor::Init<int64_t>(
-            {10, 1, 1, 3, 2, 5, 9, 7, 5, 8, 7, 7, 5, 8}, device);
-
-    return std::make_tuple(source, target, corres);
-}
-
-TEST_P(TransformationEstimationPermuteDevices, ComputeRMSEPointToPoint) {
-    core::Device device = GetParam();
-
-    for (auto dtype : {core::Dtype::Float32, core::Dtype::Float64}) {
-        t::geometry::PointCloud source_pcd(device), target_pcd(device);
-        core::Tensor corres;
-        std::tie(source_pcd, target_pcd, corres) =
-                GetTestPointCloudsAndCorrespondences(dtype, device);
-
-        t::pipelines::registration::TransformationEstimationPointToPoint
-                estimation_p2p;
-        double p2p_rmse =
-                estimation_p2p.ComputeRMSE(source_pcd, target_pcd, corres);
-
-        EXPECT_NEAR(p2p_rmse, 0.706437, 0.0001);
-    }
-}
-
-TEST_P(TransformationEstimationPermuteDevices,
-       ComputeTransformationPointToPoint) {
-    core::Device device = GetParam();
-
-    for (auto dtype : {core::Dtype::Float32, core::Dtype::Float64}) {
-        t::geometry::PointCloud source_pcd(device), target_pcd(device);
-        core::Tensor corres;
-        std::tie(source_pcd, target_pcd, corres) =
-                GetTestPointCloudsAndCorrespondences(dtype, device);
-
-        t::pipelines::registration::TransformationEstimationPointToPoint
-                estimation_p2p;
-
-        // Get transfrom.
-        core::Tensor p2p_transform = estimation_p2p.ComputeTransformation(
-                source_pcd, target_pcd, corres);
-        // Apply transform.
-        t::geometry::PointCloud source_transformed_p2p = source_pcd.Clone();
-        source_transformed_p2p.Transform(p2p_transform.To(device, dtype));
-        double p2p_rmse_ = estimation_p2p.ComputeRMSE(source_transformed_p2p,
-                                                      target_pcd, corres);
-
-        // Compare the new RMSE after transformation.
-        EXPECT_NEAR(p2p_rmse_, 0.578255, 0.0001);
-    }
-}
-
-<<<<<<< HEAD
-TEST_P(TransformationEstimationPermuteDevices, ComputeRMSEPointToPlane) {
-    core::Device device = GetParam();
-=======
-    RegistrationResult GetRegistrationResultAndCorrespondences(
-            const t::geometry::PointCloud& source,
-            const t::geometry::PointCloud& target,
-            open3d::core::nns::NearestNeighborSearch& target_nns,
-            double max_correspondence_distance,
-            const core::Tensor& transformation) {
+#include <atomic>
+#include <chrono>
+#include <fstream>
+#include <iomanip>
+#include <iostream>
+#include <mutex>
+#include <random>
+#include <sstream>
+#include <thread>
+
+#include "open3d/Open3D.h"
+
+using namespace open3d;
+using namespace open3d::visualization;
+using namespace open3d::t::pipelines::registration;
+
+float verticalFoV = 25;
+
+const Eigen::Vector3f CENTER_OFFSET(-10.0f, 0.0f, 30.0f);
+
+const std::string CLOUD_NAME = "points";
+
+const std::string SRC_CLOUD = "source_pointcloud";
+const std::string DST_CLOUD = "target_pointcloud";
+const std::string LINE_SET = "correspondences_lines";
+const std::string SRC_CORRES = "source_correspondences_idx";
+const std::string TAR_CORRES = "target_correspondences_idx";
+
+std::vector<double> initial_transform_flat = {1.0, 0.0, 0.0, 0.0, 0.0, 1.0,
+                                              0.0, 0.0, 0.0, 0.0, 1.0, 0.0,
+                                              0.0, 0.0, 0.0, 1.0};
+
+//------------------------------------------------------------------------------
+class PropertyPanel : public gui::VGrid {
+    using Super = gui::VGrid;
+
+public:
+    PropertyPanel(int spacing, int left_margin)
+        : gui::VGrid(2, spacing, gui::Margins(left_margin, 0, 0, 0)) {
+        default_label_color_ =
+                std::make_shared<gui::Label>("temp")->GetTextColor();
+    }
+
+    void AddIntSlider(const std::string& name,
+                      std::atomic<int>* num_addr,
+                      int default_val,
+                      int min_val,
+                      int max_val,
+                      const std::string& tooltip = "") {
+        auto s = std::make_shared<gui::Slider>(gui::Slider::INT);
+        s->SetLimits(min_val, max_val);
+        s->SetValue(default_val);
+        *num_addr = default_val;
+        s->SetOnValueChanged([num_addr, this](int new_val) {
+            *num_addr = new_val;
+            this->NotifyChanged();
+        });
+        auto label = std::make_shared<gui::Label>(name.c_str());
+        label->SetTooltip(tooltip.c_str());
+        AddChild(label);
+        AddChild(s);
+    }
+
+    void SetEnabled(bool enable) override {
+        Super::SetEnabled(enable);
+        for (auto child : GetChildren()) {
+            child->SetEnabled(enable);
+            auto label = std::dynamic_pointer_cast<gui::Label>(child);
+            if (label) {
+                if (enable) {
+                    label->SetTextColor(default_label_color_);
+                } else {
+                    label->SetTextColor(gui::Color(0.5f, 0.5f, 0.5f, 1.0f));
+                }
+            }
+        }
+    }
+
+private:
+    gui::Color default_label_color_;
+    std::function<void()> on_changed_;
+
+    void NotifyChanged() {
+        if (on_changed_) {
+            on_changed_();
+        }
+    }
+};
+
+//------------------------------------------------------------------------------
+class ReconstructionWindow : public gui::Window {
+    using Super = gui::Window;
+
+public:
+    ReconstructionWindow(const std::string& path_config,
+                         const core::Device& device)
+        : gui::Window("Open3D - Reconstruction", 1280, 800),
+          device_(device),
+          host_(core::Device("CPU:0")),
+          dtype_(core::Dtype::Float32) {
+        ReadConfigFile(path_config);
+        std::tie(source_, target_) = LoadTensorPointClouds();
+
+        transformation_ = core::Tensor(initial_transform_flat, {4, 4},
+                                       core::Dtype::Float64, host_);
+
+        is_done_ = false;
+
+        // --------------------- VISUALIZER ---------------------
+        gui::Application::GetInstance().Initialize();
+
+        src_cloud_mat_ = rendering::Material();
+        src_cloud_mat_.shader = "defaultUnlit";
+
+        tar_cloud_mat_ = rendering::Material();
+        tar_cloud_mat_.shader = "defaultUnlit";
+
+        src_corres_mat_ = rendering::Material();
+        src_corres_mat_.shader = "defaultUnlit";
+        src_corres_mat_.base_color = Eigen::Vector4f(0.f, 1.0f, 0.0f, 1.0f);
+        src_corres_mat_.point_size = 4.0f;
+
+        tar_corres_mat_ = rendering::Material();
+        tar_corres_mat_.shader = "defaultUnlit";
+        tar_corres_mat_.base_color = Eigen::Vector4f(1.f, 0.0f, 0.0f, 1.0f);
+        tar_corres_mat_.point_size = 4.0f;
+        // ------------------------------------------------------
+
+        SetOnClose([this]() {
+            is_done_ = true;
+            return true;  // false would cancel the close
+        });
+        update_thread_ = std::thread([this]() { this->UpdateMain(); });
+
+        auto& theme = GetTheme();
+        int em = theme.font_size;
+        int left_margin = em;
+        int vspacing = int(std::round(1.0f * float(em)));
+        int spacing = int(std::round(0.5f * float(em)));
+        gui::Margins margins(int(std::round(0.5f * float(em))));
+
+        widget3d_ = std::make_shared<gui::SceneWidget>();
+        AddChild(widget3d_);
+
+        panel_ = std::make_shared<gui::Vert>(spacing, margins);
+        AddChild(panel_);
+
+        auto b = std::make_shared<gui::ToggleSwitch>(" Resume/Pause");
+        b->SetOnClicked([b, this](bool is_on) {
+            if (!this->is_started_) {
+                // ----------------- VISUALIZER -----------------
+                // Intialize visualizer.
+                {
+                    // lock to protect `source_` and `target_`
+                    // before modifying the value, ensuring the
+                    // visualizer thread doesn't read the data,
+                    // while we are modifying it.
+                    std::lock_guard<std::mutex> lock(pcd_.lock_);
+
+                    // Copying the pointcloud on CPU, as required by
+                    // the visualizer.
+                    pcd_.source_ = source_.CPU();
+                    pcd_.target_ = target_.CPU();
+                }
+
+                gui::Application::GetInstance().PostToMainThread(
+                        this, [this]() {
+                            // lock to protect `pcd_.source_` and
+                            // `pcd.target_` before passing it to
+                            // the visualizer, ensuring we don't
+                            // modify the value, when visualizer is
+                            // reading it.
+                            std::lock_guard<std::mutex> lock(pcd_.lock_);
+
+                            // Setting the background.
+                            this->widget3d_->GetScene()->SetBackground(
+                                    {0, 0, 0, 1});
+
+                            // Adding the target pointcloud.
+                            this->widget3d_->GetScene()->AddGeometry(
+                                    DST_CLOUD, &pcd_.target_, tar_cloud_mat_);
+
+                            // Adding the source pointcloud, and
+                            // correspondences pointclouds. This
+                            // works as a pointcloud container, i.e.
+                            // reserves the resources. Later we will
+                            // just use `UpdateGeometry` which is
+                            // efficient when the number of points
+                            // in the updated pointcloud are same or
+                            // less than the geometry added
+                            // initially.
+                            this->widget3d_->GetScene()
+                                    ->GetScene()
+                                    ->AddGeometry(SRC_CLOUD, pcd_.source_,
+                                                  src_cloud_mat_);
+                            this->widget3d_->GetScene()
+                                    ->GetScene()
+                                    ->AddGeometry(SRC_CORRES, pcd_.source_,
+                                                  src_corres_mat_);
+                            this->widget3d_->GetScene()
+                                    ->GetScene()
+                                    ->AddGeometry(TAR_CORRES, pcd_.target_,
+                                                  tar_corres_mat_);
+
+                            // Getting bounding box and center to
+                            // setup camera view.
+                            auto bbox = this->widget3d_->GetScene()
+                                                ->GetBoundingBox();
+                            auto center = bbox.GetCenter().cast<float>();
+                            this->widget3d_->SetupCamera(18, bbox, center);
+                            this->widget3d_->LookAt(
+                                    center, center - Eigen::Vector3f{-10, 5, 8},
+                                    {0.0f, -1.0f, 0.0f});
+                        });
+                // -----------------------------------------------------
+
+                this->is_started_ = true;
+            }
+            this->is_running_ = !(this->is_running_);
+            this->adjustable_props_->SetEnabled(true);
+        });
+        panel_->AddChild(b);
+        panel_->AddFixed(vspacing);
+
+        adjustable_props_ =
+                std::make_shared<PropertyPanel>(spacing, left_margin);
+        adjustable_props_->AddIntSlider(
+                "Animation Delay (ms)", &delay_, 100, 100, 500,
+                "Animation interval between ICP iterations.");
+        panel_->AddChild(adjustable_props_);
+        panel_->AddFixed(vspacing);
+
+        output_ = std::make_shared<gui::Label>("");
+        panel_->AddChild(std::make_shared<gui::Label>("Output"));
+        panel_->AddChild(output_);
+
+        widget3d_->SetScene(
+                std::make_shared<rendering::Open3DScene>(GetRenderer()));
+    }
+
+    ~ReconstructionWindow() { update_thread_.join(); }
+
+    void Layout(const gui::LayoutContext& context) override {
+        int em = context.theme.font_size;
+        int panel_width = 20 * em;
+        // int panel_height = 500;
+        // The usable part of the window may not be the full size if there
+        // is a menu.
+        auto content_rect = GetContentRect();
+
+        panel_->SetFrame(gui::Rect(content_rect.x, content_rect.y, panel_width,
+                                   content_rect.height));
+        int x = panel_->GetFrame().GetRight();
+        widget3d_->SetFrame(gui::Rect(x, content_rect.y,
+                                      content_rect.GetRight() - x,
+                                      content_rect.height));
+
+        Super::Layout(context);
+    }
+
+protected:
+    std::shared_ptr<gui::Vert> panel_;
+    std::shared_ptr<gui::Label> output_;
+    std::shared_ptr<gui::SceneWidget> widget3d_;
+
+    std::shared_ptr<PropertyPanel> adjustable_props_;
+
+    std::atomic<int> delay_;
+
+    // General logic
+    std::atomic<bool> is_running_;
+    std::atomic<bool> is_started_;
+    std::atomic<bool> is_done_;
+
+    std::thread update_thread_;
+
+    void SetOutput(const std::string& output) {
+        output_->SetText(output.c_str());
+    }
+
+    void UpdateMain() {
+        // ----- Class members passed to function arguments
+        // ----- in t::pipeline::registration::RegistrationMultiScaleICP
+        const t::geometry::PointCloud source = source_.To(device_);
+        const t::geometry::PointCloud target = target_.To(device_);
+        const std::vector<double> voxel_sizes = voxel_sizes_;
+        const std::vector<ICPConvergenceCriteria> criterias = criterias_;
+        const std::vector<double> max_correspondence_distances =
+                max_correspondence_distances_;
+        const core::Tensor init_source_to_target = transformation_;
+        auto& estimation = *estimation_;
+
+        // ----- RegistrationMultiScaleICP Function directly taken from
+        // ----- t::pipelines::registration, and added O3DVisualizer to it.
         core::Device device = source.GetDevice();
-        core::Dtype dtype = core::Dtype::Float32;
-        source.GetPoints().AssertDtype(dtype);
-        target.GetPoints().AssertDtype(dtype);
+        core::Dtype dtype = source.GetPoints().GetDtype();
+
+        // ---- Asserts START
+        init_source_to_target.AssertShape({4, 4});
+
+        if (target.GetPoints().GetDtype() != dtype) {
+            utility::LogError(
+                    "Target Pointcloud dtype {} != Source Pointcloud's dtype "
+                    "{}.",
+                    target.GetPoints().GetDtype().ToString(), dtype.ToString());
+        }
         if (target.GetDevice() != device) {
             utility::LogError(
                     "Target Pointcloud device {} != Source Pointcloud's device "
                     "{}.",
                     target.GetDevice().ToString(), device.ToString());
         }
-        transformation.AssertShape({4, 4});
-
-        core::Tensor transformation_host =
-                transformation.To(core::Device("CPU:0"), core::Dtype::Float64);
-
-        RegistrationResult result(transformation_host);
-        if (max_correspondence_distance <= 0.0) {
-            return result;
-        }
-
-        bool check = target_nns.HybridIndex(max_correspondence_distance);
-        if (!check) {
+        if (dtype == core::Dtype::Float64 &&
+            device.GetType() == core::Device::DeviceType::CUDA) {
+            utility::LogDebug("Use Float32 pointcloud for best performance.");
+        }
+        if (!(criterias.size() == voxel_sizes.size() &&
+              criterias.size() == max_correspondence_distances.size())) {
             utility::LogError(
-                    "[Tensor: EvaluateRegistration: "
-                    "GetRegistrationResultAndCorrespondences: "
-                    "NearestNeighborSearch::HybridSearch] "
-                    "Index is not set.");
-        }
-
-        core::Tensor distances, counts;
-        std::tie(result.correspondence_set_.second, distances, counts) =
-                target_nns.HybridSearch(source.GetPoints(),
-                                        max_correspondence_distance, 1);
-
-        core::Tensor valid =
-                result.correspondence_set_.second.Ne(-1).Reshape({-1});
-        // correpondence_set : (i, corres[i]).
-        // source[i] and target[corres[i]] is a correspondence.
-        result.correspondence_set_.first =
-                core::Tensor::Arange(0, source.GetPoints().GetShape()[0], 1,
-                                     core::Dtype::Int64, device)
-                        .IndexGet({valid});
-        // Only take valid indices.
-        result.correspondence_set_.second =
-                result.correspondence_set_.second.IndexGet({valid}).Reshape(
-                        {-1});
->>>>>>> d5f71b49
-
-    for (auto dtype : {core::Dtype::Float32, core::Dtype::Float64}) {
-        t::geometry::PointCloud source_pcd(device), target_pcd(device);
-        core::Tensor corres;
-        std::tie(source_pcd, target_pcd, corres) =
-                GetTestPointCloudsAndCorrespondences(dtype, device);
-
-        t::pipelines::registration::TransformationEstimationPointToPlane
-                estimation_p2plane;
-        double p2plane_rmse =
-                estimation_p2plane.ComputeRMSE(source_pcd, target_pcd, corres);
-
-        EXPECT_NEAR(p2plane_rmse, 0.335499, 0.0001);
-    }
+                    " [RegistrationMultiScaleICP]: Size of criterias, "
+                    "voxel_size,"
+                    " max_correspondence_distances vectors must be same.");
+        }
+        if (estimation.GetTransformationEstimationType() ==
+                    TransformationEstimationType::PointToPlane &&
+            (!target.HasPointNormals())) {
+            utility::LogError(
+                    "TransformationEstimationPointToPlane require pre-computed "
+                    "normal vectors for target PointCloud.");
+        }
+
+        if (estimation.GetTransformationEstimationType() ==
+            TransformationEstimationType::ColoredICP) {
+            utility::LogError(
+                    "Tensor PointCloud ColoredICP is not Implemented.");
+        }
+
+        if (max_correspondence_distances[0] <= 0.0) {
+            utility::LogError(
+                    " Max correspondence distance must be greater than 0, but"
+                    " got {} in scale: {}.",
+                    max_correspondence_distances[0], 0);
+        }
+
+        int64_t num_iterations = int64_t(criterias.size());
+
+        for (int64_t i = 1; i < num_iterations; i++) {
+            if (voxel_sizes[i] >= voxel_sizes[i - 1]) {
+                utility::LogError(
+                        " [MultiScaleICP] Voxel sizes must be in strictly "
+                        "decreasing order.");
+            }
+            if (max_correspondence_distances[i] <= 0.0) {
+                utility::LogError(
+                        " Max correspondence distance must be greater than 0, "
+                        "but"
+                        " got {} in scale: {}.",
+                        max_correspondence_distances[i], i);
+            }
+        }
+        // ---- Asserts END
+
+        // ---- Creating pointcloud pyramid START
+        std::vector<t::geometry::PointCloud> source_down_pyramid(
+                num_iterations);
+        std::vector<t::geometry::PointCloud> target_down_pyramid(
+                num_iterations);
+
+        if (voxel_sizes[num_iterations - 1] == -1) {
+            source_down_pyramid[num_iterations - 1] = source.Clone();
+            target_down_pyramid[num_iterations - 1] = target;
+        } else {
+            source_down_pyramid[num_iterations - 1] =
+                    source.VoxelDownSample(voxel_sizes[num_iterations - 1]);
+            target_down_pyramid[num_iterations - 1] =
+                    target.VoxelDownSample(voxel_sizes[num_iterations - 1]);
+        }
+
+        for (int k = num_iterations - 2; k >= 0; k--) {
+            source_down_pyramid[k] =
+                    source_down_pyramid[k + 1].VoxelDownSample(voxel_sizes[k]);
+            target_down_pyramid[k] =
+                    target_down_pyramid[k + 1].VoxelDownSample(voxel_sizes[k]);
+        }
+        // ---- Creating pointcloud pyramid END
+
+        // Transformation tensor is always of shape {4,4}, type Float64 on
+        // CPU:0.
+        core::Tensor transformation = init_source_to_target.To(
+                core::Device("CPU:0"), core::Dtype::Float64);
+        RegistrationResult result(transformation);
+
+        double prev_fitness = 0;
+        double prev_inlier_rmse = 0;
+
+        // ---- Iterating over different resolution scale START
+        for (int64_t i = 0; i < num_iterations; i++) {
+            source_down_pyramid[i].Transform(transformation.To(device, dtype));
+            core::nns::NearestNeighborSearch target_nns(
+                    target_down_pyramid[i].GetPoints());
+            bool check =
+                    target_nns.HybridIndex(max_correspondence_distances[i]);
+            if (!check) {
+                utility::LogError(
+                        "NearestNeighborSearch::HybridSearch: Index is not "
+                        "set.");
+            }
+
+            // ---- ICP iterations START
+            for (int j = 0; j < criterias[i].max_iteration_; j++) {
+                while (!is_started_ || !is_running_) {
+                    // If we aren't running, sleep a little bit so that we don't
+                    // use 100% of the CPU just checking if we need to run.
+                    std::this_thread::sleep_for(std::chrono::milliseconds(10));
+                }
+
+                // NNS Search: Getting Correspondences, Inlier Fitness and RMSE.
+                core::Tensor distances, counts;
+                std::tie(result.correspondences_, distances, counts) =
+                        target_nns.HybridSearch(
+                                source_down_pyramid[i].GetPoints(),
+                                max_correspondence_distances[i], 1);
+                double num_correspondences =
+                        counts.Sum({0}).To(core::Dtype::Float64).Item<double>();
+
+                // Reduction sum of "distances" for error.
+                double squared_error = distances.Sum({0})
+                                               .To(core::Dtype::Float64)
+                                               .Item<double>();
+
+                result.fitness_ =
+                        num_correspondences /
+                        static_cast<double>(source.GetPoints().GetLength());
+                result.inlier_rmse_ =
+                        std::sqrt(squared_error / num_correspondences);
+                // ---- NNS End ----
+
+                // ----
+                // Computing Transform between source and target, given
+                // correspondences. ComputeTransformation returns {4,4} shaped
+                // Float64 transformation tensor on CPU device.
+                // ----
+                core::Tensor update =
+                        estimation
+                                .ComputeTransformation(source_down_pyramid[i],
+                                                       target_down_pyramid[i],
+                                                       result.correspondences_)
+                                .To(core::Dtype::Float64);
+
+                // Multiply the transform to the cumulative transformation
+                // (update).
+                transformation = update.Matmul(transformation);
+
+                // Apply the transform on source pointcloud.
+                source_down_pyramid[i].Transform(update.To(device, dtype));
+
+                utility::LogDebug(
+                        " ICP Scale #{:d} Iteration #{:d}: Fitness {:.4f}, "
+                        "RMSE "
+                        "{:.4f}",
+                        i + 1, j, result.fitness_, result.inlier_rmse_);
+
+                // -------------------- VISUALIZER ----------------------
+                core::Tensor valid =
+                        result.correspondences_.Ne(-1).Reshape({-1});
+                // correpondence_set : (i, corres[i]).
+                // source[i] and target[corres[i]] is a correspondence.
+
+                core::Tensor source_indices =
+                        core::Tensor::Arange(0,
+                                             source.GetPoints().GetShape()[0],
+                                             1, core::Dtype::Int64, device)
+                                .IndexGet({valid});
+                // Only take valid indices.
+                core::Tensor target_indices =
+                        result.correspondences_.IndexGet({valid}).Reshape({-1});
+                {
+                    std::lock_guard<std::mutex> lock(pcd_.lock_);
+                    pcd_.correspondence_src_.SetPoints(
+                            source_down_pyramid[i]
+                                    .GetPoints()
+                                    .IndexGet({source_indices})
+                                    .To(host_));
+                    pcd_.correspondence_tar_.SetPoints(
+                            target_down_pyramid[i]
+                                    .GetPoints()
+                                    .IndexGet({target_indices})
+                                    .To(host_));
+
+                    pcd_.source_ =
+                            source_.CPU().Transform(transformation.To(dtype_));
+                }
+
+                std::stringstream out_;
+                out_ << " RMSE: " << std::setprecision(4) << result.inlier_rmse_
+                     << std::endl;
+
+                // To update visualizer, we go to the `main thread`,
+                // bring the data on the `main thread`, ensure there is no race
+                // condition with the data, and pass it to the visualizer for
+                // rendering, using `AddGeometry`, or update an existing
+                // pointcloud using `UpdateGeometry`, then setup camera.
+                gui::Application::GetInstance().PostToMainThread(
+                        this, [this, out_ = out_.str()]() {
+                            this->SetOutput(out_);
+
+                            // Locking to protect: pcd_.source_,
+                            // pcd_.correspondence_src_, pcd_correpondece_tar_.
+                            std::lock_guard<std::mutex> lock(pcd_.lock_);
+
+                            this->widget3d_->GetScene()
+                                    ->GetScene()
+                                    ->UpdateGeometry(
+                                            SRC_CLOUD, pcd_.source_,
+                                            rendering::Scene::
+                                                            kUpdatePointsFlag |
+                                                    rendering::Scene::
+                                                            kUpdateColorsFlag);
+                            this->widget3d_->GetScene()
+                                    ->GetScene()
+                                    ->UpdateGeometry(
+                                            SRC_CORRES,
+                                            pcd_.correspondence_src_,
+                                            rendering::Scene::
+                                                            kUpdatePointsFlag |
+                                                    rendering::Scene::
+                                                            kUpdateColorsFlag);
+                            this->widget3d_->GetScene()
+                                    ->GetScene()
+                                    ->UpdateGeometry(
+                                            TAR_CORRES,
+                                            pcd_.correspondence_tar_,
+                                            rendering::Scene::
+                                                            kUpdatePointsFlag |
+                                                    rendering::Scene::
+                                                            kUpdateColorsFlag);
+                        });
+                // -------------------------------------------------------
+
+                // ICPConvergenceCriteria, to terminate iteration.
+                if (j != 0 &&
+                    std::abs(prev_fitness - result.fitness_) <
+                            criterias[i].relative_fitness_ &&
+                    std::abs(prev_inlier_rmse - result.inlier_rmse_) <
+                            criterias[i].relative_rmse_) {
+                    break;
+                }
+
+                prev_fitness = result.fitness_;
+                prev_inlier_rmse = result.inlier_rmse_;
+
+                // Delays each iteration to allow clear visualization of
+                // each iteration.
+                std::this_thread::sleep_for(std::chrono::milliseconds(
+                        ReconstructionWindow::delay_));
+            }
+        }
+        // ------------------ VISUALIZER ----------------------------
+        // Clearing up the correspondences representation,
+        // after all the iterations are completed.
+        gui::Application::GetInstance().PostToMainThread(this, [this]() {
+            // Locking before removing correspondence_src_ and
+            // correspondence_tar_.
+            std::lock_guard<std::mutex> lock(pcd_.lock_);
+
+            this->widget3d_->GetScene()->GetScene()->RemoveGeometry(SRC_CORRES);
+            this->widget3d_->GetScene()->GetScene()->RemoveGeometry(TAR_CORRES);
+        });
+        // ----------------------------------------------------------
+    }
+
+private:
+    // To read parameters from config file.
+    void ReadConfigFile(const std::string& path_config) {
+        std::ifstream cFile(path_config);
+        std::vector<double> relative_fitness;
+        std::vector<double> relative_rmse;
+        std::vector<int> max_iterations;
+        std::string verb;
+
+        if (cFile.is_open()) {
+            std::string line;
+            while (getline(cFile, line)) {
+                line.erase(std::remove_if(line.begin(), line.end(), isspace),
+                           line.end());
+                if (line[0] == '#' || line.empty()) continue;
+
+                auto delimiterPos = line.find("=");
+                auto name = line.substr(0, delimiterPos);
+                auto value = line.substr(delimiterPos + 1);
+
+                if (name == "source_path") {
+                    path_source_ = value;
+                } else if (name == "target_path") {
+                    path_target_ = value;
+                } else if (name == "registration_method") {
+                    registration_method_ = value;
+                } else if (name == "criteria.relative_fitness") {
+                    std::istringstream is(value);
+                    relative_fitness.push_back(std::stod(value));
+                } else if (name == "criteria.relative_rmse") {
+                    std::istringstream is(value);
+                    relative_rmse.push_back(std::stod(value));
+                } else if (name == "criteria.max_iterations") {
+                    std::istringstream is(value);
+                    max_iterations.push_back(std::stoi(value));
+                } else if (name == "voxel_size") {
+                    std::istringstream is(value);
+                    voxel_sizes_.push_back(std::stod(value));
+                } else if (name == "search_radii") {
+                    std::istringstream is(value);
+                    max_correspondence_distances_.push_back(std::stod(value));
+                } else if (name == "verbosity") {
+                    std::istringstream is(value);
+                    verb = value;
+                }
+            }
+        } else {
+            std::cerr << "Couldn't open config file for reading.\n";
+        }
+
+        utility::LogInfo(" Source path: {}", path_source_);
+        utility::LogInfo(" Target path: {}", path_target_);
+        utility::LogInfo(" Registrtion method: {}", registration_method_);
+        std::cout << std::endl;
+
+        std::cout << " Initial Transformation Guess: " << std::endl;
+        for (int i = 0; i < 4; i++) {
+            for (int j = 0; j < 4; j++) {
+                std::cout << " " << initial_transform_flat[i * 4 + j];
+            }
+            std::cout << std::endl;
+        }
+        std::cout << std::endl;
+
+        std::cout << " Voxel Sizes: ";
+        for (auto voxel_size : voxel_sizes_) std::cout << voxel_size << " ";
+        std::cout << std::endl;
+
+        std::cout << " Search Radius Sizes: ";
+        for (auto search_radii : max_correspondence_distances_)
+            std::cout << search_radii << " ";
+        std::cout << std::endl;
+
+        std::cout << " ICPCriteria: " << std::endl;
+        std::cout << "   Max Iterations: ";
+        for (auto iteration : max_iterations) std::cout << iteration << " ";
+        std::cout << std::endl;
+        std::cout << "   Relative Fitness: ";
+        for (auto fitness : relative_fitness) std::cout << fitness << " ";
+        std::cout << std::endl;
+        std::cout << "   Relative RMSE: ";
+        for (auto rmse : relative_rmse) std::cout << rmse << " ";
+        std::cout << std::endl;
+
+        size_t length = voxel_sizes_.size();
+        if (max_correspondence_distances_.size() != length ||
+            max_iterations.size() != length ||
+            relative_fitness.size() != length ||
+            relative_rmse.size() != length) {
+            utility::LogError(
+                    " Length of vector: voxel_sizes, search_sizes, "
+                    "max_iterations, "
+                    "relative_fitness, relative_rmse must be same.");
+        }
+
+        for (int i = 0; i < (int)length; i++) {
+            auto criteria = ICPConvergenceCriteria(
+                    relative_fitness[i], relative_rmse[i], max_iterations[i]);
+            criterias_.push_back(criteria);
+        }
+
+        if (registration_method_ == "PointToPoint") {
+            estimation_ =
+                    std::make_shared<TransformationEstimationPointToPoint>();
+        } else if (registration_method_ == "PointToPlane") {
+            estimation_ =
+                    std::make_shared<TransformationEstimationPointToPlane>();
+        } else {
+            utility::LogError(" Registration method {}, not implemented.",
+                              registration_method_);
+        }
+
+        if (verb == "Debug") {
+            verbosity_ = utility::VerbosityLevel::Debug;
+        } else {
+            verbosity_ = utility::VerbosityLevel::Info;
+        }
+
+        std::cout << " Config file read complete. " << std::endl;
+    }
+
+    // To perform required dtype conversion, normal estimation and device
+    // transfer.
+    std::tuple<t::geometry::PointCloud, t::geometry::PointCloud>
+    LoadTensorPointClouds() {
+        t::geometry::PointCloud source(host_), target(host_);
+
+        // t::io::ReadPointCloud copies the pointcloud to CPU.
+        t::io::ReadPointCloud(path_source_, source,
+                              {"auto", false, false, true});
+        t::io::ReadPointCloud(path_target_, target,
+                              {"auto", false, false, true});
+
+        // First perform device transfer, as all attributes must be on same
+        // device.
+        source = source.To(device_, false);
+        target = target.To(device_, false);
+
+        // Converting point and normals attributes to Floar32 and currently only
+        // Float32 pointcloud is supported by the tensor registration module.
+        source.SetPoints(source.GetPoints().To(dtype_));
+        if (source.HasPointNormals()) {
+            source.SetPointNormals(source.GetPointNormals().To(dtype_));
+        }
+        // Converting attributes to Floar32 and currently only
+        // Float32 pointcloud is supported by the tensor registration module.
+        target.SetPoints(target.GetPoints().To(dtype_));
+        if (target.HasPointNormals()) {
+            target.SetPointNormals(target.GetPointNormals().To(dtype_));
+        }
+
+        // Color may be of Float32, Float64, UInt8, UInt16.
+        if (source.HasPointColors()) {
+            // UInt8 scale is [0, 255], while Float scale is [0.0, 1.0].
+            if (source.GetPointColors().GetDtype() == core::Dtype::UInt8) {
+                source.SetPointColors(source.GetPointColors().To(dtype_).Div(
+                        static_cast<double>(
+                                std::numeric_limits<uint8_t>::max())));
+            } else if (source.GetPointColors().GetDtype() ==
+                       core::Dtype::UInt16) {
+                source.SetPointColors(source.GetPointColors().To(dtype_).Div(
+                        static_cast<double>(
+                                std::numeric_limits<uint16_t>::max())));
+            } else if (source.GetPointColors().GetDtype() ==
+                       core::Dtype::Float64) {
+                source.SetPointColors(source.GetPointColors().To(dtype_));
+            } else if (source.GetPointColors().GetDtype() !=
+                       core::Dtype::Float32) {
+                utility::LogError(
+                        " Unsupported dtype for color attribute. Supported "
+                        "dtypes include Float32, Float64, UInt8 and UInt16.");
+            }
+        }
+        if (target.HasPointColors()) {
+            if (target.GetPointColors().GetDtype() == core::Dtype::UInt8) {
+                target.SetPointColors(target.GetPointColors().To(dtype_).Div(
+                        static_cast<double>(
+                                std::numeric_limits<uint8_t>::max())));
+            } else if (target.GetPointColors().GetDtype() ==
+                       core::Dtype::UInt16) {
+                target.SetPointColors(target.GetPointColors().To(dtype_).Div(
+                        static_cast<double>(
+                                std::numeric_limits<uint16_t>::max())));
+            } else if (target.GetPointColors().GetDtype() ==
+                       core::Dtype::Float64) {
+                target.SetPointColors(target.GetPointColors().To(dtype_));
+            } else if (target.GetPointColors().GetDtype() !=
+                       core::Dtype::Float32) {
+                utility::LogError(
+                        " Unsupported dtype for color attribute. Supported "
+                        "dtypes include Float32, Float64, UInt8 and UInt16.");
+            }
+        }
+
+        // Normals are required for `PointToPlane` type registration method.
+        // Currenly Normal Estimation is not supported by Tensor Pointcloud.
+        if (registration_method_ == "PointToPlane" &&
+            !target.HasPointNormals()) {
+            auto target_legacy = target.ToLegacyPointCloud();
+            target_legacy.EstimateNormals(geometry::KDTreeSearchParamKNN(),
+                                          false);
+            core::Tensor target_normals =
+                    t::geometry::PointCloud::FromLegacyPointCloud(target_legacy)
+                            .GetPointNormals()
+                            .To(device_, dtype_);
+            target.SetPointNormals(target_normals);
+        }
+
+        return std::make_tuple(source, target);
+    }
+
+private:
+    core::Device device_;
+    core::Device host_;
+    core::Dtype dtype_;
+
+private:
+    open3d::visualization::rendering::Material src_cloud_mat_;
+    open3d::visualization::rendering::Material tar_cloud_mat_;
+    open3d::visualization::rendering::Material src_corres_mat_;
+    open3d::visualization::rendering::Material tar_corres_mat_;
+
+    // For Visualization.
+    // The members of this structure can be protected by the mutex lock,
+    // to avoid the case, when we are trying to modify the values,
+    // while visualizer is tring to access it.
+    struct {
+        std::mutex lock_;
+        t::geometry::PointCloud correspondence_src_;
+        t::geometry::PointCloud correspondence_tar_;
+        t::geometry::PointCloud source_;
+        t::geometry::PointCloud target_;
+    } pcd_;
+
+    t::geometry::PointCloud source_;
+    t::geometry::PointCloud target_;
+
+private:
+    std::string path_source_;
+    std::string path_target_;
+    std::string registration_method_;
+    utility::VerbosityLevel verbosity_;
+
+private:
+    std::vector<double> voxel_sizes_;
+    std::vector<double> max_correspondence_distances_;
+    std::vector<ICPConvergenceCriteria> criterias_;
+    std::shared_ptr<TransformationEstimation> estimation_;
+
+private:
+    core::Tensor transformation_;
+    t::pipelines::registration::RegistrationResult result_;
+};
+
+void PrintHelp() {
+    using namespace open3d;
+
+    PrintOpen3DVersion();
+    // clang-format off
+    utility::LogInfo("Usage:");
+    utility::LogInfo("    > TICPReconstruction [device] [config_file_path]");
+    // clang-format on
+    utility::LogInfo("");
 }
 
-TEST_P(TransformationEstimationPermuteDevices,
-       ComputeTransformationPointToPlane) {
-    core::Device device = GetParam();
-
-    for (auto dtype : {core::Dtype::Float32, core::Dtype::Float64}) {
-        t::geometry::PointCloud source_pcd(device), target_pcd(device);
-        core::Tensor corres;
-        std::tie(source_pcd, target_pcd, corres) =
-                GetTestPointCloudsAndCorrespondences(dtype, device);
-
-        t::pipelines::registration::TransformationEstimationPointToPlane
-                estimation_p2plane;
-
-        // Get transfrom.
-        core::Tensor p2plane_transform =
-                estimation_p2plane.ComputeTransformation(source_pcd, target_pcd,
-                                                         corres);
-        // Apply transform.
-        t::geometry::PointCloud source_transformed_p2plane = source_pcd.Clone();
-        source_transformed_p2plane.Transform(
-                p2plane_transform.To(device, dtype));
-        double p2plane_rmse_ = estimation_p2plane.ComputeRMSE(
-                source_transformed_p2plane, target_pcd, corres);
-
-        // Compare the new RMSE after transformation.
-        EXPECT_NEAR(p2plane_rmse_, 0.601422, 0.0001);
-    }
-}
-
-}  // namespace tests
-}  // namespace open3d+int main(int argc, char* argv[]) {
+    using namespace open3d;
+
+    utility::SetVerbosityLevel(utility::VerbosityLevel::Debug);
+
+    if (argc != 3 ||
+        utility::ProgramOptionExistsAny(argc, argv, {"-h", "--help"})) {
+        PrintHelp();
+        return 1;
+    }
+
+    const std::string path_config = std::string(argv[2]);
+
+    utility::SetVerbosityLevel(utility::VerbosityLevel::Debug);
+
+    auto& app = gui::Application::GetInstance();
+
+    app.Initialize(argc, (const char**)argv);
+    app.AddWindow(std::make_shared<ReconstructionWindow>(
+            path_config, core::Device(argv[1])));
+
+    app.Run();
+    return 0;
+}