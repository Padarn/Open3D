[submodule "3rdparty/pybind11"]
	path = 3rdparty/pybind11
	url = https://github.com/pybind/pybind11.git
    shallow = true
[submodule "3rdparty/eigen-git-mirror"]
	path = 3rdparty/Eigen
	url = https://gitlab.com/libeigen/eigen.git
    shallow = true
[submodule "3rdparty/qhull"]
	path = 3rdparty/qhull
	url = https://github.com/qhull/qhull.git
	branch = master
    shallow = true
[submodule "3rdparty/googletest"]
	path = 3rdparty/googletest
	url = https://github.com/google/googletest.git
	branch = master
    shallow = true
[submodule "3rdparty/tinyobjloader"]
	path = 3rdparty/tinyobjloader/tinyobjloader
	url = https://github.com/syoyo/tinyobjloader.git
	branch = master
    shallow = true
[submodule "3rdparty/open3d_sphinx_theme"]
	path = 3rdparty/open3d_sphinx_theme
	url = https://github.com/intel-isl/open3d_sphinx_theme.git
    shallow = true
[submodule "3rdparty/fmt"]
	path = 3rdparty/fmt
	url = https://github.com/fmtlib/fmt.git
    shallow = true
[submodule "3rdparty/tinygltf"]
	path = 3rdparty/tinygltf/tinygltf
	url = https://github.com/syoyo/tinygltf.git
<<<<<<< HEAD
    shallow = true
[submodule "3rdparty/libjpeg-turbo/libjpeg-turbo"]
	path = 3rdparty/libjpeg-turbo/libjpeg-turbo
	url = https://github.com/libjpeg-turbo/libjpeg-turbo.git
    shallow = true
=======
>>>>>>> 0fb69ce9
[submodule "3rdparty/PoissonRecon/Open3D-PoissonRecon"]
	path = 3rdparty/PoissonRecon/PoissonRecon
	url = https://github.com/intel-isl/Open3D-PoissonRecon.git
    shallow = true
[submodule "3rdparty/parallelstl"]
	path = 3rdparty/parallelstl
	url = https://github.com/oneapi-src/oneDPL
    shallow = true
[submodule "3rdparty/cub"]
	path = 3rdparty/cub
	url = https://github.com/NVlabs/cub
    shallow = true
[submodule "3rdparty/nanoflann"]
	path = 3rdparty/nanoflann
	url = https://github.com/jlblancoc/nanoflann
    shallow = true
[submodule "3rdparty/cutlass"]
	path = 3rdparty/cutlass
	url = https://github.com/NVIDIA/cutlass
<<<<<<< HEAD
    shallow = true
[submodule "3rdparty/filament/filament"]
	path = 3rdparty/filament/filament
	url = https://github.com/google/filament.git
    shallow = true
=======
>>>>>>> 0fb69ce9
[submodule "3rdparty/imgui"]
	path = 3rdparty/imgui
	url = https://github.com/ocornut/imgui.git
    shallow = true
[submodule "3rdparty/benchmark"]
	path = 3rdparty/benchmark
    url = https://github.com/google/benchmark.git
    shallow = true<|MERGE_RESOLUTION|>--- conflicted
+++ resolved
@@ -32,14 +32,7 @@
 [submodule "3rdparty/tinygltf"]
 	path = 3rdparty/tinygltf/tinygltf
 	url = https://github.com/syoyo/tinygltf.git
-<<<<<<< HEAD
     shallow = true
-[submodule "3rdparty/libjpeg-turbo/libjpeg-turbo"]
-	path = 3rdparty/libjpeg-turbo/libjpeg-turbo
-	url = https://github.com/libjpeg-turbo/libjpeg-turbo.git
-    shallow = true
-=======
->>>>>>> 0fb69ce9
 [submodule "3rdparty/PoissonRecon/Open3D-PoissonRecon"]
 	path = 3rdparty/PoissonRecon/PoissonRecon
 	url = https://github.com/intel-isl/Open3D-PoissonRecon.git
@@ -59,14 +52,7 @@
 [submodule "3rdparty/cutlass"]
 	path = 3rdparty/cutlass
 	url = https://github.com/NVIDIA/cutlass
-<<<<<<< HEAD
     shallow = true
-[submodule "3rdparty/filament/filament"]
-	path = 3rdparty/filament/filament
-	url = https://github.com/google/filament.git
-    shallow = true
-=======
->>>>>>> 0fb69ce9
 [submodule "3rdparty/imgui"]
 	path = 3rdparty/imgui
 	url = https://github.com/ocornut/imgui.git
