cmake_minimum_required(VERSION 3.18)
# If you're using Ubuntu 18.04, we suggest you install the latest CMake from the
# official repository https://apt.kitware.com/.  CMake 3.18+ is required to
# allow linking with OBJECT libraries, to prevent erroneous -gencode option
# deduplication with CUDA, and to simplify generator expressions for selecting
# compile flags and setting global hardened link flags.

if (APPLE)
set (CMAKE_OSX_DEPLOYMENT_TARGET "10.14" CACHE STRING
    "Minimum OS X deployment version" FORCE)
endif()
set(CMAKE_CXX_STANDARD 14)

# Open3D build options
option(BUILD_SHARED_LIBS          "Build shared libraries"                   OFF)
option(BUILD_EXAMPLES             "Build Open3D examples programs"           ON )
option(BUILD_UNIT_TESTS           "Build Open3D unit tests"                  OFF)
option(BUILD_BENCHMARKS           "Build the micro benchmarks"               OFF)
option(BUILD_PYTHON_MODULE        "Build the python module"                  ON )
option(BUILD_CUDA_MODULE          "Build the CUDA module"                    OFF)
option(BUILD_CACHED_CUDA_MANAGER  "Build the cached CUDA memory manager"     ON )
option(BUILD_GUI                  "Builds new GUI"                           ON )
option(BUILD_JUPYTER_EXTENSION    "Enable Jupyter support for Open3D"        ON )
option(WITH_OPENMP                "Use OpenMP multi-threading"               ON )
option(WITH_IPPICV                "Use Intel Performance Primitives"         ON )
option(ENABLE_HEADLESS_RENDERING  "Use OSMesa for headless rendering"        OFF)
<<<<<<< HEAD
option(STATIC_WINDOWS_RUNTIME     "Use static (MT/MTd) Windows runtime"      ON )
option(GLIBCXX_USE_CXX11_ABI      "Set -D_GLIBCXX_USE_CXX11_ABI=1"           ON )
=======
if (BUILD_SHARED_LIBS)
    option(STATIC_WINDOWS_RUNTIME "Use static (MT/MTd) Windows runtime"      OFF)
else()
    option(STATIC_WINDOWS_RUNTIME "Use static (MT/MTd) Windows runtime"      ON )
endif()
option(GLIBCXX_USE_CXX11_ABI      "Set -D_GLIBCXX_USE_CXX11_ABI=1"           OFF)
>>>>>>> 223e2dea
option(BUILD_RPC_INTERFACE        "Build the RPC interface"                  OFF)
option(BUILD_WEBRTC               "Build WebRTC jupyter visualizer"          ON )
# 3rd-party build options
option(USE_BLAS                   "Use BLAS/LAPACK instead of MKL"           OFF)
option(USE_SYSTEM_EIGEN3          "Use system pre-installed eigen3"          OFF)
option(USE_SYSTEM_FLANN           "Use system pre-installed flann"           OFF)
option(USE_SYSTEM_FMT             "Use system pre-installed fmt"             OFF)
option(USE_SYSTEM_GLEW            "Use system pre-installed glew"            OFF)
option(USE_SYSTEM_GLFW            "Use system pre-installed glfw"            OFF)
option(USE_SYSTEM_GOOGLETEST      "Use system pre-installed googletest"      OFF)
option(USE_SYSTEM_IMGUI           "Use system pre-installed imgui"           OFF)
option(USE_SYSTEM_JPEG            "Use system pre-installed jpeg"            OFF)
option(USE_SYSTEM_LIBLZF          "Use system pre-installed liblzf"          OFF)
option(USE_SYSTEM_PNG             "Use system pre-installed png"             OFF)
option(USE_SYSTEM_PYBIND11        "Use system pre-installed pybind11"        OFF)
option(USE_SYSTEM_QHULL           "Use system pre-installed qhull"           OFF)
option(USE_SYSTEM_TINYGLTF        "Use system pre-installed tinygltf"        OFF)
option(USE_SYSTEM_TINYOBJLOADER   "Use system pre-installed tinyobjloader"   OFF)
option(BUILD_FILAMENT_FROM_SOURCE "Build filament from source"               OFF)
option(PREFER_OSX_HOMEBREW        "Prefer Homebrew libs over frameworks"     ON )
option(WITH_FAISS                 "Enable Faiss"                             ON )

# Sensor options
option(BUILD_LIBREALSENSE         "Build support for Intel RealSense camera" OFF)
option(USE_SYSTEM_LIBREALSENSE    "Use system pre-installed librealsense"    OFF)
option(BUILD_AZURE_KINECT         "Build support for Azure Kinect sensor"    OFF)
# ML library options
option(BUILD_TENSORFLOW_OPS       "Build ops for TensorFlow"                 OFF)
option(BUILD_PYTORCH_OPS          "Build ops for PyTorch"                    OFF)
option(BUNDLE_OPEN3D_ML           "Includes the Open3D-ML repo in the wheel" OFF)
option(DEVELOPER_BUILD      "Add +commit_hash to the project version number" ON )

# In ExternalProject_Add, if OPEN3D_THIRD_PARTY_DOWNLOAD_DIR is specified, CMake will
# first try to look for the required files in OPEN3D_THIRD_PARTY_DOWNLOAD_DIR, before
# downloading it from the internet. The files inside OPEN3D_THIRD_PARTY_DOWNLOAD_DIR
# are prepared manually by the user. This is only supported by limited 3rd party
# libraries.

find_program(CCACHE "ccache")
if (CCACHE)
    message(STATUS "ccache found at ${CCACHE}")
    set(CMAKE_C_COMPILER_LAUNCHER ${CCACHE})
    set(CMAKE_CXX_COMPILER_LAUNCHER ${CCACHE})
    if(BUILD_CUDA_MODULE)
        set(CMAKE_CUDA_COMPILER_LAUNCHER ${CCACHE})
    endif()
endif()

set(THIRD_PARTY_FROM "cmake options")
if(DEFINED ENV{OPEN3D_THIRD_PARTY_DOWNLOAD_DIR} AND
        IS_DIRECTORY "$ENV{OPEN3D_THIRD_PARTY_DOWNLOAD_DIR}" AND
        NOT OPEN3D_THIRD_PARTY_DOWNLOAD_DIR)
    set(OPEN3D_THIRD_PARTY_DOWNLOAD_DIR "$ENV{OPEN3D_THIRD_PARTY_DOWNLOAD_DIR}")
    set(THIRD_PARTY_FROM "the environment")
endif()
if(OPEN3D_THIRD_PARTY_DOWNLOAD_DIR)
    message(STATUS "OPEN3D_THIRD_PARTY_DOWNLOAD_DIR is set to "
    "${OPEN3D_THIRD_PARTY_DOWNLOAD_DIR} from ${THIRD_PARTY_FROM}.")
else()
    message(STATUS "OPEN3D_THIRD_PARTY_DOWNLOAD_DIR is not specified, will download directly.")
endif()

set(FILAMENT_PRECOMPILED_ROOT "" CACHE PATH "Path to precompiled Filament library (used if BUILD_FILAMENT_FROM_SOURCE=OFF)")

if (PREFER_OSX_HOMEBREW)
    set(CMAKE_FIND_FRAMEWORK LAST)
    set(CMAKE_FIND_APPBUNDLE LAST)
endif()

# Cache variables for specifying the GPU architectures
set(CUDA_ARCH "Auto" CACHE STRING "Selects GPU architectures for code generation, \
one of (Auto|BasicPTX|User). Set to 'User' to set a custom list of architectures" )
set_property(CACHE CUDA_ARCH PROPERTY STRINGS Auto BasicPTX User)
set(CUDA_ARCH_USER "" CACHE STRING "User defined list of GPU architectures, e.g. 3.5 5.0+PTX Turing" )

# Default build type
if(NOT CMAKE_BUILD_TYPE)
    message(STATUS "No CMAKE_BUILD_TYPE specified, default to RelWithDebInfo")
    set(CMAKE_BUILD_TYPE "RelWithDebInfo")
endif()

# Set OpenGL policy
if(NOT USE_SYSTEM_GLFW)
    cmake_policy(SET CMP0072 OLD)
endif()
cmake_policy(GET CMP0072 CMP0072_VALUE)

# Catch a few incompatible build options
if (APPLE AND ENABLE_HEADLESS_RENDERING)
    message(STATUS "Headless rendering is not supported on Mac OS")
    set(ENABLE_HEADLESS_RENDERING OFF)
endif()
if(ENABLE_HEADLESS_RENDERING AND BUILD_GUI)
    message(STATUS "Headless rendering disables the Open3D GUI")
    set(BUILD_GUI OFF)
endif()
if(ENABLE_HEADLESS_RENDERING AND (USE_SYSTEM_GLEW OR USE_SYSTEM_GLFW))
    message(STATUS "Headless rendering requires customized GLEW and GLFW builds")
    set(USE_SYSTEM_GLEW OFF)
    set(USE_SYSTEM_GLFW OFF)
endif()
if(BUNDLE_OPEN3D_ML AND NOT (BUILD_TENSORFLOW_OPS OR BUILD_PYTORCH_OPS))
    message(SEND_ERROR "3DML depends on TensorFlow or PyTorch Ops. Enable them with -DBUILD_TENSORFLOW_OPS=ON or -DBUILD_PYTORCH_OPS=ON")
endif()

# Parse Open3D version number
file(STRINGS "cpp/open3d/version.txt" OPEN3D_VERSION_READ)
foreach(ver ${OPEN3D_VERSION_READ})
    if (ver MATCHES "OPEN3D_VERSION_(MAJOR|MINOR|PATCH) +([^ ]+)$")
        set(OPEN3D_VERSION_${CMAKE_MATCH_1} "${CMAKE_MATCH_2}" CACHE INTERNAL "")
    endif()
endforeach()
set(OPEN3D_VERSION_DEVHASH "")
if(DEVELOPER_BUILD)
    execute_process(COMMAND git -C "${CMAKE_SOURCE_DIR}" log --pretty=format:%h -n 1
        OUTPUT_VARIABLE GIT_REV)
    if (GIT_REV)
        set(OPEN3D_VERSION_DEVHASH "+${GIT_REV}")
    endif()
endif()
string(CONCAT OPEN3D_VERSION
    "${OPEN3D_VERSION_MAJOR}"
    ".${OPEN3D_VERSION_MINOR}"
    ".${OPEN3D_VERSION_PATCH}"
)
set(OPEN3D_VERSION_FULL "${OPEN3D_VERSION}${OPEN3D_VERSION_DEVHASH}")
configure_file(${CMAKE_CURRENT_SOURCE_DIR}/docs/Doxyfile.in
    ${CMAKE_CURRENT_SOURCE_DIR}/docs/Doxyfile @ONLY)
configure_file(${CMAKE_CURRENT_SOURCE_DIR}/docs/getting_started.rst.in
    ${CMAKE_CURRENT_SOURCE_DIR}/docs/getting_started.rst @ONLY)

project(Open3D VERSION ${OPEN3D_VERSION} LANGUAGES C CXX)
message(STATUS "Open3D ${OPEN3D_VERSION_FULL}")

if(UNIX AND NOT APPLE)
    execute_process(COMMAND uname -p
        OUTPUT_VARIABLE PROCESSOR_ARCH
        OUTPUT_STRIP_TRAILING_WHITESPACE
    )
    if(CMAKE_HOST_SYSTEM_PROCESSOR STREQUAL "aarch64")
        set(LINUX_AARCH64 TRUE)
    endif()
endif()

# Set BLAS/LAPACK library preference.
if(LINUX_AARCH64)
    if(NOT USE_BLAS)
        set(USE_BLAS ON)
        message(WARNING "ARM CPU detected, setting USE_BLAS=ON.")
    endif()
    if(BUILD_GUI AND (NOT BUILD_FILAMENT_FROM_SOURCE))
        set(BUILD_FILAMENT_FROM_SOURCE ON)
        message(WARNING "ARM CPU detected, setting BUILD_FILAMENT_FROM_SOURCE=ON.")
    endif()
endif()

# CMake modules
set(CMAKE_MODULE_PATH ${CMAKE_MODULE_PATH} ${PROJECT_SOURCE_DIR}/3rdparty/CMake)

# setup PYTHON_EXECUTABLE if not set
find_package(PythonExecutable REQUIRED) # invokes the module in 3rdparty/CMake

# npm version has to be MAJOR.MINOR.PATCH
string(CONCAT PROJECT_VERSION_THREE_NUMBER "${OPEN3D_VERSION_MAJOR}"
                                           ".${OPEN3D_VERSION_MINOR}"
                                           ".${OPEN3D_VERSION_PATCH}")

# PyPI package name controls specifies the repository name on PyPI. The default
# name is "open3d". In the past, for historical reasons, we've used the
# following names for PyPI, while they are now deprecated:
# - open3d-python
# - py3d
# - open3d-original
# - open3d-official
# - open-3d
if(NOT DEFINED PYPI_PACKAGE_NAME)
    set(PYPI_PACKAGE_NAME "open3d")
endif()

# Set additional info
set(PROJECT_EMAIL   "info@open3d.org")
set(PROJECT_HOME    "http://www.open3d.org")
set(PROJECT_DOCS    "http://www.open3d.org/docs")
set(PROJECT_CODE    "https://github.com/intel-isl/Open3D")
set(PROJECT_ISSUES  "https://github.com/intel-isl/Open3D/issues")

# Set installation paths
if(UNIX OR CYGWIN)
    include(GNUInstallDirs)
    set(Open3D_INSTALL_INCLUDE_DIR "${CMAKE_INSTALL_INCLUDEDIR}")
    set(Open3D_INSTALL_BIN_DIR "${CMAKE_INSTALL_BINDIR}")
    set(Open3D_INSTALL_LIB_DIR "${CMAKE_INSTALL_LIBDIR}")
    set(Open3D_INSTALL_CMAKE_DIR "${CMAKE_INSTALL_LIBDIR}/cmake/${PROJECT_NAME}")
else()
    set(Open3D_INSTALL_INCLUDE_DIR include)
    set(Open3D_INSTALL_BIN_DIR bin)
    set(Open3D_INSTALL_LIB_DIR lib)
    set(Open3D_INSTALL_CMAKE_DIR CMake)
endif()

# Put build results in some predictable places
# The $<CONFIG> generator expression makes sure that XCode or Visual Studio do not
# append additional path components, as we need to know *exactly* where the build results
# end up.
set(CMAKE_ARCHIVE_OUTPUT_DIRECTORY ${PROJECT_BINARY_DIR}/lib/$<CONFIG>)
set(CMAKE_LIBRARY_OUTPUT_DIRECTORY ${PROJECT_BINARY_DIR}/lib/$<CONFIG>)
set(CMAKE_RUNTIME_OUTPUT_DIRECTORY ${PROJECT_BINARY_DIR}/bin)

# Global Security options (including 3rd party code)
# Add -fPIC for library and -fPIE for executable to compiler and linker. Does not add -pie !
set(CMAKE_POSITION_INDEPENDENT_CODE ON)
# -Wall -Wextra -Werror or /W4 /WX are enabled for Open3D code (not 3rd party)
if (MSVC)
    set(HARDENING_CFLAGS
        /sdl            # SDL Checks
        /GS             # Code Generation: Security Check
        /guard:cf       # Code Generation: Control Flow Guard
        CACHE STRING "Compiler flags for security hardening")
    set(HARDENING_LDFLAGS
        /INCREMENTAL:NO  # Disable incremental Linking
        /NXCOMPAT        # Data Execution Prevention: On by default in VS2019
        /DYNAMICBASE     # Randomized Base Address
        /HIGHENTROPYVA   #
        #/INTEGRITYCHECK # Signed binary: Disabled
        CACHE STRING "Linker flags for security hardening")
elseif(CMAKE_CXX_COMPILER_ID STREQUAL "Clang")
    add_compile_definitions(_FORTIFY_SOURCE=2)     # Buffer overflow detection
    set(HARDENING_CFLAGS
        -fstack-protector               # Stack-based buffer overrun detection
        -Wformat -Wformat-security      # Format string vulnerability
        CACHE STRING "Compiler flags for security hardening")
    set(HARDENING_LDFLAGS
        -fsanitize=safe-stack       # Stack execution protection
        -Wl,-z,relro,-z,now         # Data relocation protection
        -pie                        # Position independent executable
        CACHE STRING "Linker flags for security hardening")
    if(NOT BUILD_SHARED_LIBS AND NOT BUILD_PYTHON_MODULE)
        list(APPEND HARDENING_CFLAGS -fsanitize=safe-stack)   # Stack execution protection
        list(APPEND HARDENING_LDFLAGS -fsanitize=safe-stack)  # only static libraries supported
    endif()
    if(NOT DEVELOPER_BUILD)
        list(APPEND HARDENING_CFLAGS -O2)
        list(APPEND HARDENING_LDFLAGS -S)     # Strip debug symbols
    endif()
elseif(CMAKE_CXX_COMPILER_ID STREQUAL "AppleClang")
    add_compile_definitions(_FORTIFY_SOURCE=2)     # Buffer overflow detection
    set(HARDENING_CFLAGS
        -fstack-protector               # Stack-based buffer overrun detection
        -Wformat -Wformat-security      # Format string vulnerability
        CACHE STRING "Compiler flags for security hardening")
    set(HARDENING_LDFLAGS  ""
        # -pie Position independent execution is default on macOSX 10.6+
        CACHE STRING "Linker flags for security hardening")
    if(NOT DEVELOPER_BUILD)     # Strip debug symbols
        list(APPEND HARDENING_CFLAGS -O2)
        list(APPEND HARDENING_LDFLAGS -S)
    endif()
elseif (CMAKE_CXX_COMPILER_ID STREQUAL "GNU")
    add_compile_definitions(_FORTIFY_SOURCE=2)     # Buffer overflow detection
    set(HARDENING_CFLAGS
        -fstack-protector-strong    # Stack-based buffer overrun detection
        -Wformat -Wformat-security  # Format string vulnerability
        CACHE STRING "Compiler flags for security hardening")
    set(HARDENING_LDFLAGS
        -Wl,-z,noexecstack   # Stack execution protection
        -Wl,-z,relro,-z,now  # Data relocation protection
        -pie                 # Position independent executable
        CACHE STRING "Linker flags for security hardening")
    if(NOT DEVELOPER_BUILD)     # Strip debug symbols
        list(APPEND HARDENING_CFLAGS -O2)
        list(APPEND HARDENING_LDFLAGS -strip-debug)
    endif()
else()
    message(WARNING "Unsupported compiler: ${CMAKE_CXX_COMPILER_ID}. No security "
    "flags set")
endif()
include(CheckCXXCompilerFlag)
foreach(FLAG ${HARDENING_CFLAGS})
    string(MAKE_C_IDENTIFIER "${FLAG}" FLAGRESULT)
    check_cxx_compiler_flag("${FLAG}" FLAG${FLAGRESULT})
    if (NOT FLAG${FLAGRESULT})
        list(REMOVE_ITEM HARDENING_CFLAGS ${FLAG})
        message(WARNING "Compiler does not support security option ${FLAG}")
    endif()
endforeach()
include(CheckLinkerFlag)
foreach(FLAG ${HARDENING_LDFLAGS})
    string(MAKE_C_IDENTIFIER "${FLAG}" FLAGRESULT)
    check_linker_flag(CXX "${FLAG}" FLAG${FLAGRESULT})              # cmake 3.18+
    if (NOT FLAG${FLAGRESULT})
        list(REMOVE_ITEM HARDENING_LDFLAGS ${FLAG})
        message(WARNING "Linker does not support security option ${FLAG}")
    endif()
endforeach()
message(STATUS "Using security hardening compiler flags: ${HARDENING_CFLAGS} and
linker flags: ${HARDENING_LDFLAGS}")
list(TRANSFORM HARDENING_LDFLAGS REPLACE "-pie"
    "$<$<STREQUAL:$<TARGET_PROPERTY:TYPE>,EXECUTABLE>:-pie>")
string(REPLACE ";" "," CUDA_HARDENING_CFLAGS "${HARDENING_CFLAGS}")
string(REPLACE ";" "," CUDA_HARDENING_LDFLAGS "${HARDENING_LDFLAGS}")
add_compile_options(
    "$<$<COMPILE_LANGUAGE:CUDA>:-Xcompiler=${CUDA_HARDENING_CFLAGS}>"
    "$<$<COMPILE_LANGUAGE:CXX>:${HARDENING_CFLAGS}>"
    )
add_link_options(
    "$<$<COMPILE_LANGUAGE:CUDA>:-Xcompiler=${CUDA_HARDENING_LDFLAGS}>"
    "$<$<COMPILE_LANGUAGE:CXX>:${HARDENING_LDFLAGS}>"
    )

# Build CUDA module by default if CUDA is available
# Compatible with CMake 3.8+
if (BUILD_CUDA_MODULE)
    include(CheckLanguage)
    check_language(CUDA)
    message(STATUS "CMAKE_CUDA_COMPILER: ${CMAKE_CUDA_COMPILER}")
    message(STATUS "CMAKE_CUDA_COMPILER_VERSION: ${CMAKE_CUDA_COMPILER_VERSION}")
    if(CMAKE_CUDA_COMPILER)
        find_package(CUDA REQUIRED) # required for cuda_select_nvcc_arch_flags
        message(STATUS "Building CUDA enabled")
        enable_language(CUDA)
        # TODO: when CMake minimum version is 3.18+, switch to the NEW behavior
        # of CMP0104 and replease CUDA_GENCODES with CUDA_ARCHITECTURES target
        # properties. See https://cmake.org/cmake/help/v3.18/policy/CMP0104.html.
        if(${CMAKE_VERSION} VERSION_GREATER_EQUAL "3.18.0")
            cmake_policy(SET CMP0104 OLD)
        endif()
        # Get gencode flags
        if("${CUDA_ARCH}" STREQUAL "User")
            cuda_select_nvcc_arch_flags(CUDA_GENCODES "${CUDA_ARCH_USER}")
        elseif("${CUDA_ARCH}" STREQUAL "BasicPTX")
            # Include oldest and most recent PTX and rely on JIT compilation
            set(CUDA_GENCODES "-gencode arch=compute_30,code=compute_30;-gencode arch=compute_75,code=compute_75")
        else()
            cuda_select_nvcc_arch_flags(CUDA_GENCODES "${CUDA_ARCH}")
        endif()
        # Make CUDA_GENCODES a string to avoid deduplication in target_compile_options
        string( REPLACE ";" " " CUDA_GENCODES "${CUDA_GENCODES}")
        message(STATUS "CUDA_GENCODES: ${CUDA_GENCODES}")
        # Allows CUDA headers to be included as "system" headers for CMake prior
        # to 3.17,
        # https://gitlab.kitware.com/cmake/cmake/-/issues/20270
        # https://github.com/intel-isl/Open3D/issues/2040
        if(CMAKE_CUDA_TOOLKIT_INCLUDE_DIRECTORIES)
            list(REMOVE_ITEM CMAKE_CUDA_IMPLICIT_INCLUDE_DIRECTORIES
                ${CMAKE_CUDA_TOOLKIT_INCLUDE_DIRECTORIES})
        endif()
        message(STATUS "CMAKE_CUDA_TOOLKIT_INCLUDE_DIRECTORIES: ${CMAKE_CUDA_TOOLKIT_INCLUDE_DIRECTORIES}")
        message(STATUS "CMAKE_CUDA_IMPLICIT_INCLUDE_DIRECTORIES: ${CMAKE_CUDA_IMPLICIT_INCLUDE_DIRECTORIES}")
    else()
        set(BUILD_CUDA_MODULE OFF)
        message(STATUS "No CUDA support")
    endif()
endif ()

# OS specific settings
if(WIN32)
    # Windows defaults to hidden symbol visibility, override that
    # TODO: It would be better to explictly export symbols.
    #       Then, we could use -fvisibility=hidden for Linux as well
    SET(CMAKE_WINDOWS_EXPORT_ALL_SYMBOLS ON)
    if(MSVC)
        # Make sure we don't hit the 65535 object member limit with MSVC
        #
        # /bigobj allows object files with more than 65535 members
        # /Ob2 enables function inlining, because MSVC is particularly
        # verbose with inline members
        #
        # See: https://github.com/tensorflow/tensorflow/pull/10962
        add_compile_options(/bigobj /Ob2)
    endif()
    if (STATIC_WINDOWS_RUNTIME)
        set(CMAKE_MSVC_RUNTIME_LIBRARY "MultiThreaded$<$<CONFIG:Debug>:Debug>")
    else()
        set(CMAKE_MSVC_RUNTIME_LIBRARY "MultiThreaded$<$<CONFIG:Debug>:Debug>DLL")
    endif()
endif()

# Downloads files from https://github.com/intel-isl/open3d_downloads to
# Open3D/examples/test_data/open3d_downloads.
include(ExternalProject)
ExternalProject_Add(
    open3d_downloads
    DOWNLOAD_COMMAND ${PYTHON_EXECUTABLE} ${PROJECT_SOURCE_DIR}/examples/test_data/download_test_data.py
    UPDATE_COMMAND   ${PYTHON_EXECUTABLE} ${PROJECT_SOURCE_DIR}/examples/test_data/download_test_data.py
    CONFIGURE_COMMAND ""
    BUILD_COMMAND ""
    INSTALL_COMMAND ""
)

# Folder view for project files
set_property(GLOBAL PROPERTY USE_FOLDERS ON)

# Convenience function to link against all third-party libraries
# We need this because we create a lot of object libraries to assemble
# the main Open3D library
function(open3d_link_3rdparty_libraries target)
    target_link_libraries(${target} PRIVATE ${Open3D_3RDPARTY_PRIVATE_TARGETS})
    target_link_libraries(${target} PUBLIC ${Open3D_3RDPARTY_PUBLIC_TARGETS})
    foreach(dep IN LISTS Open3D_3RDPARTY_HEADER_TARGETS)
        if(TARGET ${dep})
            get_property(inc TARGET ${dep} PROPERTY INTERFACE_INCLUDE_DIRECTORIES)
            if(inc)
                set_property(TARGET ${target} APPEND PROPERTY INTERFACE_INCLUDE_DIRECTORIES ${inc})
            endif()
            get_property(inc TARGET ${dep} PROPERTY INTERFACE_SYSTEM_INCLUDE_DIRECTORIES)
            if(inc)
                set_property(TARGET ${target} APPEND PROPERTY INTERFACE_SYSTEM_INCLUDE_DIRECTORIES ${inc})
            endif()
            get_property(def TARGET ${dep} PROPERTY INTERFACE_COMPILE_DEFINITIONS)
            if(def)
                set_property(TARGET ${target} APPEND PROPERTY INTERFACE_COMPILE_DEFINITIONS ${def})
            endif()
        endif()
    endforeach()
endfunction()

# Check if the compiler defines the _GLIBCXX_USE_CXX11_ABI macro
include(CheckCXXSourceCompiles)
check_cxx_source_compiles("#include <cxxabi.h>
int main() { return _GLIBCXX_USE_CXX11_ABI; }" HAS_GLIBCXX_USE_CXX11_ABI)

# Convenience function to set important target properties
function(open3d_set_global_properties target)
    # Libraries need to be compiled with position independent code
    get_target_property(target_type ${target} TYPE)
    if (NOT target_type STREQUAL "EXECUTABLE")
        set_target_properties(${target} PROPERTIES POSITION_INDEPENDENT_CODE ON)
    endif()
    # Tell CMake we want a compiler that supports C++14 features
    target_compile_features(${target} PUBLIC
        cxx_variadic_templates
        cxx_constexpr
        cxx_override
        cxx_static_assert
        cxx_trailing_return_types
        cxx_return_type_deduction
    )
    # Colorize GCC/Clang terminal outputs
    if (CMAKE_CXX_COMPILER_ID STREQUAL "GNU")
        target_compile_options(${target} PRIVATE $<$<COMPILE_LANGUAGE:CXX>:-fdiagnostics-color=always>)
    elseif (CMAKE_CXX_COMPILER_ID STREQUAL "Clang")
        target_compile_options(${target} PRIVATE $<$<COMPILE_LANGUAGE:CXX>:-fcolor-diagnostics>)
    endif ()
    target_include_directories(${target} PUBLIC
        $<BUILD_INTERFACE:${PROJECT_SOURCE_DIR}/cpp>
        $<INSTALL_INTERFACE:${Open3D_INSTALL_INCLUDE_DIR}>
    )
    if(BUILD_CUDA_MODULE)
        target_compile_definitions(${target} PRIVATE BUILD_CUDA_MODULE)
        if(BUILD_CACHED_CUDA_MANAGER)
            target_compile_definitions(${target} PRIVATE BUILD_CACHED_CUDA_MANAGER)
        endif()
    endif()
    if(BUILD_GUI)
        target_compile_definitions(${target} PRIVATE BUILD_GUI)
    endif()
    if(USE_BLAS)
        target_compile_definitions(${target} PRIVATE USE_BLAS)
    endif()
    if(BUILD_RPC_INTERFACE)
        target_compile_definitions(${target} PRIVATE BUILD_RPC_INTERFACE ZMQ_STATIC)
    endif()
    if(GLIBCXX_USE_CXX11_ABI)
        target_compile_definitions(${target} PUBLIC _GLIBCXX_USE_CXX11_ABI=1)
    else()
        target_compile_definitions(${target} PUBLIC _GLIBCXX_USE_CXX11_ABI=0)
    endif()
    if(ENABLE_HEADLESS_RENDERING)
        target_compile_definitions(${target} PRIVATE HEADLESS_RENDERING)
    endif()
    if(NOT WITH_OPENMP)
        target_compile_options(${target} PRIVATE "$<$<COMPILE_LANGUAGE:CXX>:-Wno-unknown-pragmas>")
    endif()
    if(WIN32)
        target_compile_definitions(${target} PRIVATE
            WINDOWS
            _CRT_SECURE_NO_DEPRECATE
            _CRT_NONSTDC_NO_DEPRECATE
            _SCL_SECURE_NO_WARNINGS
        )
        if(MSVC)
            target_compile_definitions(${target} PRIVATE NOMINMAX _USE_MATH_DEFINES _ENABLE_EXTENDED_ALIGNED_STORAGE)
            target_compile_options(${target} PRIVATE /EHsc /wd4522 /wd4190 /wd4819 /Wv:18 /WX)
            # Multi-thread compile, two ways to enable
            # Option 1, at build time: cmake --build . --parallel %NUMBER_OF_PROCESSORS%
            # https://stackoverflow.com/questions/36633074/set-the-number-of-threads-in-a-cmake-build
            # Option 2, at configure time: add /MP flag, no need to use Option 1
            # https://docs.microsoft.com/en-us/cpp/build/reference/mp-build-with-multiple-processes?view=vs-2019
            target_compile_options(${target} PRIVATE /MP)
            if(BUILD_GUI)
                # GLEW and Open3D make direct OpenGL calls and link to opengl32.lib;
                # Filament needs to link through bluegl.lib.
                # See https://github.com/google/filament/issues/652
                target_link_options(${target} PRIVATE /force:multiple)
            endif()
            # The examples' .pdb files use up a lot of space and cause us to run
            # out of space on Github Actions. Compressing gives us another couple of GB.
            target_link_options(${target} PRIVATE /pdbcompress)
        endif()
    elseif(APPLE)
        target_compile_definitions(${target} PRIVATE UNIX APPLE)
        target_compile_options(${target} PRIVATE "-Wno-deprecated-declarations")
    elseif(UNIX)
        target_compile_definitions(${target} PRIVATE UNIX)
        target_compile_options(${target} PRIVATE "-Wno-deprecated-declarations" "$<$<COMPILE_LANGUAGE:CXX>:-Wno-unused-result>")
    endif()
    # The SHELL: prefix requires CMake 3.12+
    target_compile_options(${target} PRIVATE "$<$<COMPILE_LANGUAGE:CUDA>:--expt-extended-lambda>" "$<$<COMPILE_LANGUAGE:CUDA>:SHELL:${CUDA_GENCODES}>")
    # TBB static version is used
    # See: https://github.com/wjakob/tbb/commit/615d690c165d68088c32b6756c430261b309b79c
    target_compile_definitions(${target} PRIVATE __TBB_LIB_NAME=tbb_static)
    if(WITH_FAISS)
        target_compile_definitions(${target} PRIVATE WITH_FAISS)
    endif()
    # Download test data files from open3d_downloads repo.
    add_dependencies(${target} open3d_downloads)
endfunction()

macro(add_source_group module_name)
    file(GLOB MODULE_HEADER_FILES "${module_name}/*.h")
    source_group("Header Files\\${module_name}" FILES ${MODULE_HEADER_FILES})
    file(GLOB MODULE_SOURCE_FILES "${module_name}/*.cpp")
    source_group("Source Files\\${module_name}" FILES ${MODULE_SOURCE_FILES})
endmacro()

# Enumerate all third-party libraries which we need later
# This creates the necessary targets and sets the
# Open3D_3RDPARTY_*_TARGETS variables we use in open3d_link_3rdparty_libraries
include(3rdparty/find_dependencies.cmake)

# Open3D library
add_subdirectory(cpp)

# Examples
add_subdirectory(examples)

# Install CMake configuration files
install(EXPORT ${PROJECT_NAME}Targets NAMESPACE ${PROJECT_NAME}:: DESTINATION ${Open3D_INSTALL_CMAKE_DIR})
export(EXPORT ${PROJECT_NAME}Targets NAMESPACE ${PROJECT_NAME}::)

# `make check-style` checks style for c++/cuda/python/ipynb files
add_custom_target(check-style
    COMMAND ${PYTHON_EXECUTABLE}
    ${CMAKE_CURRENT_SOURCE_DIR}/util/check_style.py
    COMMENT "Python executable used for style check: ${PYTHON_EXECUTABLE}."
)

# `make apply-style` applies style for c++/cuda/python/ipynb files
add_custom_target(apply-style
    COMMAND ${PYTHON_EXECUTABLE}
    ${CMAKE_CURRENT_SOURCE_DIR}/util/check_style.py --do_apply_style
    COMMENT "Python executable used for style check: ${PYTHON_EXECUTABLE}."
)

# `make check-cpp-style` checks style for c++/cuda files.
# This works outside of python virtualenv.
add_custom_target(check-cpp-style
    COMMAND ${CMAKE_COMMAND}
    -DPROJECT_SOURCE_DIR="${PROJECT_SOURCE_DIR}"
    -DDO_APPLY_STYLE=OFF
    -P ${CMAKE_CURRENT_SOURCE_DIR}/util/check_cpp_style.cmake
)

# `make apply-cpp-style` applies style for c++/cuda files.
# This works outside of python virtualenv.
add_custom_target(apply-cpp-style
    COMMAND ${CMAKE_COMMAND}
    -DPROJECT_SOURCE_DIR="${PROJECT_SOURCE_DIR}"
    -DDO_APPLY_STYLE=ON
    -P ${CMAKE_CURRENT_SOURCE_DIR}/util/check_cpp_style.cmake
)

function(open3d_aligned_print first second)
    string(LENGTH "${first}" first_len)
    math(EXPR star_len "40 - ${first_len}")
    # CMake 3.15+ has string(REPEAT), but this is backwards compatible
    string(SUBSTRING "........................................" 0 ${star_len} stars)
    message(STATUS "  ${first} ${stars} ${second}")
endfunction()

message(STATUS "========================================================================")
message(STATUS "Open3D ${PROJECT_VERSION} Configuration Summary")
message(STATUS "========================================================================")
message(STATUS "Enabled Features:")
open3d_aligned_print("OpenMP" "${WITH_OPENMP}")
open3d_aligned_print("Headless Rendering" "${ENABLE_HEADLESS_RENDERING}")
open3d_aligned_print("Azure Kinect Support" "${BUILD_AZURE_KINECT}")
open3d_aligned_print("Intel RealSense Support" "${BUILD_LIBREALSENSE}")
open3d_aligned_print("CUDA Support" "${BUILD_CUDA_MODULE}")
open3d_aligned_print("Build GUI" "${BUILD_GUI}")
open3d_aligned_print("Build Shared Library" "${BUILD_SHARED_LIBS}")
if(WIN32)
    open3d_aligned_print("Use Windows Static Runtime" "${STATIC_WINDOWS_RUNTIME}")
endif()
open3d_aligned_print("Build Unit Tests" "${BUILD_UNIT_TESTS}")
open3d_aligned_print("Build Examples" "${BUILD_EXAMPLES}")
open3d_aligned_print("Build Python Module" "${BUILD_PYTHON_MODULE}")
if(BUILD_PYTHON_MODULE)
    open3d_aligned_print("- with Jupyter Notebook Support" "${BUILD_JUPYTER_EXTENSION}")
endif()
open3d_aligned_print("Build TensorFlow Ops" "${BUILD_TENSORFLOW_OPS}")
open3d_aligned_print("Build PyTorch Ops" "${BUILD_PYTORCH_OPS}")
open3d_aligned_print("Build Benchmarks" "${BUILD_BENCHMARKS}")
open3d_aligned_print("Bundle Open3D-ML" "${BUNDLE_OPEN3D_ML}")
open3d_aligned_print("Build RPC interface" "${BUILD_RPC_INTERFACE}")
if(GLIBCXX_USE_CXX11_ABI)
    set(usage "1")
else()
    set(usage "0")
endif()
open3d_aligned_print("Force GLIBCXX_USE_CXX11_ABI=" "${usage}")
message(STATUS "========================================================================")
message(STATUS "Third-Party Dependencies:")
set(deps
    EIGEN3
    FAISS
    FILAMENT
    FLANN
    FMT
    GLEW
    GLFW
    GOOGLETEST
    IMGUI
    IPPICV
    JPEG
    JSONCPP
    LIBLZF
    OPENGL
    PNG
    PYBIND11
    QHULL
    LIBREALSENSE
    TINYFILEDIALOGS
    TINYGLTF
    TINYOBJLOADER
)
foreach(dep IN ITEMS ${deps})
    if(${dep}_TARGET)
        if(NOT USE_SYSTEM_${dep})
            set(usage "yes (build from source)")
        else()
            set(usage "yes")
            if(${dep}_VERSION_STRING)
                set(usage "${usage} (v${${dep}_VERSION_STRING})")
            elseif(${dep}_VERSION)
                set(usage "${usage} (v${${dep}_VERSION})")
            endif()
        endif()
    else()
        set(usage "no")
    endif()
    open3d_aligned_print("${dep}" "${usage}")
endforeach()
message(STATUS "========================================================================")<|MERGE_RESOLUTION|>--- conflicted
+++ resolved
@@ -24,17 +24,12 @@
 option(WITH_OPENMP                "Use OpenMP multi-threading"               ON )
 option(WITH_IPPICV                "Use Intel Performance Primitives"         ON )
 option(ENABLE_HEADLESS_RENDERING  "Use OSMesa for headless rendering"        OFF)
-<<<<<<< HEAD
-option(STATIC_WINDOWS_RUNTIME     "Use static (MT/MTd) Windows runtime"      ON )
-option(GLIBCXX_USE_CXX11_ABI      "Set -D_GLIBCXX_USE_CXX11_ABI=1"           ON )
-=======
 if (BUILD_SHARED_LIBS)
     option(STATIC_WINDOWS_RUNTIME "Use static (MT/MTd) Windows runtime"      OFF)
 else()
     option(STATIC_WINDOWS_RUNTIME "Use static (MT/MTd) Windows runtime"      ON )
 endif()
-option(GLIBCXX_USE_CXX11_ABI      "Set -D_GLIBCXX_USE_CXX11_ABI=1"           OFF)
->>>>>>> 223e2dea
+option(GLIBCXX_USE_CXX11_ABI      "Set -D_GLIBCXX_USE_CXX11_ABI=1"           ON )
 option(BUILD_RPC_INTERFACE        "Build the RPC interface"                  OFF)
 option(BUILD_WEBRTC               "Build WebRTC jupyter visualizer"          ON )
 # 3rd-party build options
