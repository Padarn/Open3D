# References:
# https://cmake.org/cmake/help/v3.1/
# https://gitlab.kitware.com/cmake/community/wikis/doc/tutorials/

<<<<<<< HEAD
cmake_minimum_required(VERSION 3.8.0) # 3.8.0 to enable CUDA native support
=======
cmake_minimum_required(VERSION 3.1)
set (CMAKE_CXX_STANDARD 11)
>>>>>>> c503881e

add_custom_target(build_all_3rd_party_libs
    COMMAND cmake -E echo "Custom target build_all_3rd_party_libs reached."
)

if (NOT CMAKE_BUILD_TYPE)
  message(STATUS "No CMAKE_BUILD_TYPE specified, default to Debug")
  set(CMAKE_BUILD_TYPE "Debug")
endif()
string(TOUPPER "${CMAKE_BUILD_TYPE}" uppercase_CMAKE_BUILD_TYPE)

# central location for specifying the Open3D version
file(STRINGS "src/Open3D/version.txt" OPEN3D_VERSION_READ)
foreach(ver ${OPEN3D_VERSION_READ})
  if (ver MATCHES "OPEN3D_VERSION_(MAJOR|MINOR|PATCH|TWEAK) +([^ ]+)$")
    set(OPEN3D_VERSION_${CMAKE_MATCH_1} "${CMAKE_MATCH_2}" CACHE INTERNAL "")
  endif()
endforeach()
string(CONCAT OPEN3D_VERSION "${OPEN3D_VERSION_MAJOR}"
                             ".${OPEN3D_VERSION_MINOR}"
                             ".${OPEN3D_VERSION_PATCH}"
                             ".${OPEN3D_VERSION_TWEAK}")
project(Open3D VERSION ${OPEN3D_VERSION})
message(STATUS "Open3D ${PROJECT_VERSION}")

# npm version has to be MAJOR.MINOR.PATCH
string(CONCAT PROJECT_VERSION_THREE_NUMBER "${OPEN3D_VERSION_MAJOR}"
                                           ".${OPEN3D_VERSION_MINOR}"
                                           ".${OPEN3D_VERSION_PATCH}")

# PyPI package name controls specifies the repository name on PyPI. The default
# name is "open3d". In the past, for historical reasons, we've used the
# following names for PyPI, while they are now deprecated:
# - open3d-python
# - py3d
# - open3d-original
# - open3d-official
# - open-3d
if(NOT DEFINED PYPI_PACKAGE_NAME)
    set(PYPI_PACKAGE_NAME "open3d")
endif()

# set additional info
set(PROJECT_EMAIL   "info@open3d.org")
set(PROJECT_HOME    "http://www.open3d.org")
set(PROJECT_DOCS    "http://www.open3d.org/docs")
set(PROJECT_CODE    "https://github.com/intel-isl/Open3D")
set(PROJECT_ISSUES  "https://github.com/intel-isl/Open3D/issues")

if(WIN32 AND NOT CYGWIN)
    set(DEF_INSTALL_CMAKE_DIR CMake)
else()
    set(DEF_INSTALL_CMAKE_DIR lib/cmake/Open3D)
endif()
set(INSTALL_CMAKE_DIR ${DEF_INSTALL_CMAKE_DIR} CACHE PATH
    "Installation directory for CMake files")

set(CMAKE_MODULE_PATH ${CMAKE_MODULE_PATH} ${PROJECT_SOURCE_DIR}/3rdparty/CMake)

set_property(GLOBAL PROPERTY USE_FOLDERS ON)

# config options
option(BUILD_SHARED_LIBS         "Build shared libraries"                   OFF)
option(WITH_OPENMP               "Use OpenMP multi-threading"               ON)
option(ENABLE_HEADLESS_RENDERING "Use OSMesa for headless rendering"        OFF)
option(BUILD_CPP_EXAMPLES        "Build the Open3D example programs"        ON)
option(BUILD_UNIT_TESTS          "Build the Open3D unit tests"              OFF)
option(BUILD_EIGEN3              "Use the Eigen3 that comes with Open3D"    ON)
option(BUILD_GLEW                "Build glew from source"                   OFF)
option(BUILD_GLFW                "Build glfw from source"                   OFF)
option(BUILD_JSONCPP             "Build json from source"                   OFF)
option(BUILD_PNG                 "Build png from source"                    OFF)
option(BUILD_JPEG                "Build jpeg-turbo from source"             ON)
option(BUILD_PYBIND11            "Build pybind11 from source"               ON)
option(BUILD_PYTHON_MODULE       "Build the python module"                  ON)
option(BUILD_LIBREALSENSE        "Build support for Intel RealSense camera" OFF)
option(BUILD_AZURE_KINECT        "Build support for Azure Kinect sensor"    OFF)
option(BUILD_TINYFILEDIALOGS     "Build tinyfiledialogs from source"        ON)
option(BUILD_QHULL               "Build qhull from source"                  ON)
option(ENABLE_JUPYTER            "Enable Jupyter support for Open3D"        ON)
option(STATIC_WINDOWS_RUNTIME    "Use static (MT/MTd) Windows runtime"      OFF)
option(BUILD_CUDA_MODULE         "Build the CUDA module"                    ON)

# Build CUDA module by defalt if CUDA is available
# Compatible with CMake 3.8+
if (BUILD_CUDA_MODULE)
    include(CheckLanguage)
    check_language(CUDA)
    if(CMAKE_CUDA_COMPILER)
        message(STATUS "Building CUDA enabled")
        add_definitions(-DBUILD_CUDA_MODULE)
        enable_language(CUDA)
        set(CMAKE_CUDA_FLAGS "${CMAKE_CUDA_FLAGS} -std=c++11 --expt-extended-lambda")
    else()
        set(BUILD_CUDA_MODULE OFF)
        message(STATUS "No CUDA support")
    endif()
endif ()

# default built type
if (NOT CMAKE_BUILD_TYPE)
    set(CMAKE_BUILD_TYPE Release CACHE STRING
        "Choose the type of build, options are: None Debug Release RelWithDebInfo MinSizeRel."
        FORCE)
endif ()

# if dynamic link is added, use if (WIN32) macro
set(CMAKE_ARCHIVE_OUTPUT_DIRECTORY ${PROJECT_BINARY_DIR}/lib)
set(CMAKE_LIBRARY_OUTPUT_DIRECTORY ${PROJECT_BINARY_DIR}/lib)
set(CMAKE_RUNTIME_OUTPUT_DIRECTORY ${PROJECT_BINARY_DIR}/bin)

# Set OS-specific things here
if (WIN32)
    # can't hide the unit testing option on Windows only
    # as a precaution: disable unit testing on Windows regardless of user input
    message(STATUS "Disable unit tests since this feature is not fully supported on Windows.")
    set(BUILD_UNIT_TESTS OFF)
    add_definitions(-DWINDOWS)
    add_definitions(-D_CRT_SECURE_NO_DEPRECATE -D_CRT_NONSTDC_NO_DEPRECATE -D_SCL_SECURE_NO_WARNINGS)		# suppress C4996 warning
    add_definitions(-DGLEW_STATIC)		# enable GLEW for windows
    SET(CMAKE_WINDOWS_EXPORT_ALL_SYMBOLS ON)
    message(STATUS "Compiling on Windows")
    if (MSVC)
        message(STATUS "Compiling with MSVC")
        add_definitions(-DNOMINMAX)
        add_definitions(-D_USE_MATH_DEFINES)
        SET(CMAKE_CXX_FLAGS "${CMAKE_CXX_FLAGS} /EHsc")
        SET(CMAKE_CXX_FLAGS "${CMAKE_CXX_FLAGS} -D _ENABLE_EXTENDED_ALIGNED_STORAGE")
        # Multi-thread compile, two ways to enable
        # Option 1, at build time: cmake --build . --parallel %NUMBER_OF_PROCESSORS%
        # https://stackoverflow.com/questions/36633074/set-the-number-of-threads-in-a-cmake-build
        # OPtion 2, at configure time: add /MP flag, no need to use Option 1
        # https://docs.microsoft.com/en-us/cpp/build/reference/mp-build-with-multiple-processes?view=vs-2019
        add_definitions("/MP")
        set(CMAKE_C_FLAGS_RELEASE "${CMAKE_C_FLAGS_RELEASE} /MP")
        set(CMAKE_C_FLAGS_DEBUG "${CMAKE_C_FLAGS_DEBUG} /MP")
        set(CMAKE_CXX_FLAGS_RELEASE "${CMAKE_CXX_FLAGS_RELEASE} /MP")
        set(CMAKE_CXX_FLAGS_DEBUG "${CMAKE_CXX_FLAGS_DEBUG} /MP")
    endif (MSVC)

    if (STATIC_WINDOWS_RUNTIME)
        # by default, "/MD" and "/MDd" is set by CMake automatically
        string(REPLACE "/MD" "/MT" CMAKE_C_FLAGS_RELEASE ${CMAKE_C_FLAGS_RELEASE})
        string(REPLACE "/MDd" "/MTd" CMAKE_C_FLAGS_DEBUG ${CMAKE_C_FLAGS_DEBUG})
        string(REPLACE "/MD" "/MT" CMAKE_CXX_FLAGS_RELEASE ${CMAKE_CXX_FLAGS_RELEASE})
        string(REPLACE "/MDd" "/MTd" CMAKE_CXX_FLAGS_DEBUG ${CMAKE_CXX_FLAGS_DEBUG})
    else ()
        # handles the case when re-running cmake with STATIC_WINDOWS_RUNTIME=OFF
        string(REPLACE "/MT" "/MD" CMAKE_C_FLAGS_RELEASE ${CMAKE_C_FLAGS_RELEASE})
        string(REPLACE "/MTd" "/MDd" CMAKE_C_FLAGS_DEBUG ${CMAKE_C_FLAGS_DEBUG})
        string(REPLACE "/MT" "/MD" CMAKE_CXX_FLAGS_RELEASE ${CMAKE_CXX_FLAGS_RELEASE})
        string(REPLACE "/MTd" "/MDd" CMAKE_CXX_FLAGS_DEBUG ${CMAKE_CXX_FLAGS_DEBUG})
    endif ()
    message(STATUS "CMAKE_C_FLAGS_RELEASE ${CMAKE_CXX_FLAGS_RELEASE}")
    message(STATUS "CMAKE_C_FLAGS_DEBUG ${CMAKE_CXX_FLAGS_DEBUG}")
    message(STATUS "CMAKE_CXX_FLAGS_RELEASE ${CMAKE_CXX_FLAGS_RELEASE}")
    message(STATUS "CMAKE_CXX_FLAGS_DEBUG ${CMAKE_CXX_FLAGS_DEBUG}")
elseif (CYGWIN)
    SET(CMAKE_WINDOWS_EXPORT_ALL_SYMBOLS ON)
    message(STATUS "Compiling on Cygwin")
    add_definitions(-DCYGWIN)
elseif (APPLE)
    add_definitions(-DUNIX)
<<<<<<< HEAD
    # enable c++11
    set(CMAKE_C_FLAGS "${CMAKE_C_FLAGS} -fPIC")
    set(CMAKE_CXX_FLAGS "${CMAKE_CXX_FLAGS} -std=c++11 -fPIC -Wno-deprecated-declarations -Wno-unused-result")
=======
    add_compile_options(-Wno-deprecated-declarations)
>>>>>>> c503881e
    if (NOT BUILD_SHARED_LIBS)
        set(CMAKE_CXX_FLAGS "${CMAKE_CXX_FLAGS} -fvisibility=hidden")
    endif (NOT BUILD_SHARED_LIBS)
    # In Release build -O3 will be added automatically by CMake
    # We still enable -O3 at Debug build to optimize performance
    if (uppercase_CMAKE_BUILD_TYPE STREQUAL "DEBUG")
        add_definitions(-O3)
    endif()
elseif (UNIX)
    add_definitions(-DUNIX)
    set(CMAKE_C_FLAGS "${CMAKE_C_FLAGS} -fPIC")
<<<<<<< HEAD
    set(CMAKE_CXX_FLAGS "${CMAKE_CXX_FLAGS} -std=c++11 -fPIC -Wno-deprecated-declarations")
=======
    set(CMAKE_CXX_FLAGS "${CMAKE_CXX_FLAGS} -fPIC")
    add_compile_options(-Wno-deprecated-declarations)
    add_compile_options(-Wno-unused-result)
>>>>>>> c503881e
    # In Release build -O3 will be added automatically by CMake
    # We still enable -O3 at debug build to optimize performance
    if (uppercase_CMAKE_BUILD_TYPE STREQUAL "DEBUG")
        add_definitions(-O3)
    endif()
    # disable BUILD_LIBREALSENSE since it is not fully supported on Linux
    message(STATUS "Compiling on Unix")
    message(STATUS "Disable RealSense since it is not fully supported on Linux.")
    set(BUILD_LIBREALSENSE OFF)
endif ()

# Set OpenMP
if (WITH_OPENMP)
    find_package(OpenMP QUIET)
    if (OPENMP_FOUND)
        message(STATUS "Using installed OpenMP ${OpenMP_VERSION}")
        set(CMAKE_C_FLAGS "${CMAKE_C_FLAGS} ${OpenMP_C_FLAGS}")
        set(CMAKE_CXX_FLAGS "${CMAKE_CXX_FLAGS} ${OpenMP_CXX_FLAGS}")
        set(CMAKE_EXE_LINKER_FLAGS "${CMAKE_EXE_LINKER_FLAGS} ${OpenMP_EXE_LINKER_FLAGS}")

        set(Config_Open3D_C_FLAGS          ${OpenMP_C_FLAGS})
        set(Config_Open3D_CXX_FLAGS        ${OpenMP_CXX_FLAGS})
        set(Config_Open3D_EXE_LINKER_FLAGS ${OpenMP_EXE_LINKER_FLAGS})
    else ()
        message(STATUS "OpenMP NOT found")
    endif ()
  endif ()

# recursively parse and return the entire directory tree.
# the result is placed in output
function(Directories root output)
    set(data "")
    list(APPEND data ${root})
    file(GLOB_RECURSE children LIST_DIRECTORIES true "${root}/*")
    list(SORT children)
    foreach(child ${children})
        if (IS_DIRECTORY ${child})
            list(APPEND data ${child})
        endif()
    endforeach()
    set (${output} ${data} PARENT_SCOPE)
endfunction()

macro(ADD_SOURCE_GROUP MODULE_NAME)
    file(GLOB MODULE_HEADER_FILES "${MODULE_NAME}/*.h")
    source_group("Header Files\\${MODULE_NAME}" FILES ${MODULE_HEADER_FILES})
    file(GLOB MODULE_SOURCE_FILES "${MODULE_NAME}/*.cpp")
    source_group("Source Files\\${MODULE_NAME}" FILES ${MODULE_SOURCE_FILES})
endmacro(ADD_SOURCE_GROUP)

# 3rd-party projects that are added with external_project_add will be installed
# with this prefix. E.g.
# - 3RDPARTY_INSTALL_PREFIX: Open3D/build/3rdparty_install
# - Headers: Open3D/build/3rdparty_install/include/extern_lib.h
# - Libraries: Open3D/build/3rdparty_install/lib/extern_lib.a
set(3RDPARTY_INSTALL_PREFIX "${CMAKE_BINARY_DIR}/3rdparty_install")

# 3rd-party libraries using the ExternalProject_Add approach will install
# headers in Open3D/build/3rdparty_install/include. We prioritize this include
# directory by putting it in front, to avoid mistakenly including other header
# files of the same name.
include_directories(${3RDPARTY_INSTALL_PREFIX}/include)

# 3rd-party libraries using the ExternalProject_Add approach will install
# libs in Open3D/build/3rdparty_install/lib.
# This isn't required for Ubuntu/Mac since the link directory info is propagated
# with the interface library. We still need this for Windows.
link_directories(${3RDPARTY_INSTALL_PREFIX}/lib)

# Handling dependencies
add_subdirectory(3rdparty)
link_directories(${3RDPARTY_LIBRARY_DIRS})

# set include directories
include_directories(
    ${PROJECT_SOURCE_DIR}/src
)

# Suppress 3rdparty header warnings with SYSTEM
include_directories(
    SYSTEM
    ${PROJECT_SOURCE_DIR}/3rdparty
    ${3RDPARTY_INCLUDE_DIRS}
    ${PROJECT_SOURCE_DIR}/3rdparty/librealsense/include
)

# Open3D library
add_subdirectory(src)

# Examples
add_subdirectory(examples)

# `make check-style` errors if styling is not compliant
add_custom_target(check-style
    COMMAND ${CMAKE_COMMAND}
    -DPROJECT_SOURCE_DIR="${PROJECT_SOURCE_DIR}"
    -P ${CMAKE_CURRENT_SOURCE_DIR}/util/scripts/check-style.cmake
)

# `make apply-style` runs clang-format to format all source code
add_custom_target(apply-style
    COMMAND ${CMAKE_COMMAND}
    -DPROJECT_SOURCE_DIR="${PROJECT_SOURCE_DIR}"
    -P ${CMAKE_CURRENT_SOURCE_DIR}/util/scripts/apply-style.cmake
)<|MERGE_RESOLUTION|>--- conflicted
+++ resolved
@@ -2,12 +2,8 @@
 # https://cmake.org/cmake/help/v3.1/
 # https://gitlab.kitware.com/cmake/community/wikis/doc/tutorials/
 
-<<<<<<< HEAD
 cmake_minimum_required(VERSION 3.8.0) # 3.8.0 to enable CUDA native support
-=======
-cmake_minimum_required(VERSION 3.1)
 set (CMAKE_CXX_STANDARD 11)
->>>>>>> c503881e
 
 add_custom_target(build_all_3rd_party_libs
     COMMAND cmake -E echo "Custom target build_all_3rd_party_libs reached."
@@ -171,13 +167,7 @@
     add_definitions(-DCYGWIN)
 elseif (APPLE)
     add_definitions(-DUNIX)
-<<<<<<< HEAD
-    # enable c++11
-    set(CMAKE_C_FLAGS "${CMAKE_C_FLAGS} -fPIC")
-    set(CMAKE_CXX_FLAGS "${CMAKE_CXX_FLAGS} -std=c++11 -fPIC -Wno-deprecated-declarations -Wno-unused-result")
-=======
     add_compile_options(-Wno-deprecated-declarations)
->>>>>>> c503881e
     if (NOT BUILD_SHARED_LIBS)
         set(CMAKE_CXX_FLAGS "${CMAKE_CXX_FLAGS} -fvisibility=hidden")
     endif (NOT BUILD_SHARED_LIBS)
@@ -189,13 +179,8 @@
 elseif (UNIX)
     add_definitions(-DUNIX)
     set(CMAKE_C_FLAGS "${CMAKE_C_FLAGS} -fPIC")
-<<<<<<< HEAD
-    set(CMAKE_CXX_FLAGS "${CMAKE_CXX_FLAGS} -std=c++11 -fPIC -Wno-deprecated-declarations")
-=======
     set(CMAKE_CXX_FLAGS "${CMAKE_CXX_FLAGS} -fPIC")
     add_compile_options(-Wno-deprecated-declarations)
-    add_compile_options(-Wno-unused-result)
->>>>>>> c503881e
     # In Release build -O3 will be added automatically by CMake
     # We still enable -O3 at debug build to optimize performance
     if (uppercase_CMAKE_BUILD_TYPE STREQUAL "DEBUG")
