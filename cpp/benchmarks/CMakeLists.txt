add_executable(benchmarks)

add_subdirectory(core)
add_subdirectory(geometry)
add_subdirectory(io)
add_subdirectory(pipelines)
add_subdirectory(t/geometry)
add_subdirectory(t/pipelines)

<<<<<<< HEAD
if(GLIBCXX_USE_CXX11_ABI)
    add_definitions(-D_GLIBCXX_USE_CXX11_ABI=1)
else()
    add_definitions(-D_GLIBCXX_USE_CXX11_ABI=0)
endif()
add_subdirectory(${Open3D_3RDPARTY_DIR}/benchmark ${CMAKE_BINARY_DIR}/3rdparty/benchmark2)
# set the cache vars introduced by the benchmark lib as advanced to not
# clutter the cmake interfaces
mark_as_advanced(
    BENCHMARK_ENABLE_INSTALL
    BENCHMARK_ENABLE_GTEST_TESTS
    BENCHMARK_ENABLE_TESTING
    BENCHMARK_ENABLE_ASSEMBLY_TESTS
    BENCHMARK_DOWNLOAD_DEPENDENCIES
    BENCHMARK_BUILD_32_BITS
    BENCHMARK_ENABLE_EXCEPTIONS
    BENCHMARK_ENABLE_LTO
    BENCHMARK_USE_LIBCXX
)
################################################################################


set(BENCHMARK_SOURCE_FILES
    core/NearestNeighborSearch.cpp
    core/Hashmap.cpp
    core/Reduction.cpp
    core/Zeros.cpp
    geometry/KDTreeFlann.cpp
    geometry/SamplePoints.cpp
    io/PointCloudIO.cpp
    pipelines/registration/Registration.cpp
    t/geometry/PointCloud.cpp
    t/pipelines/odometry/RGBDOdometry.cpp
    t/pipelines/registration/Registration.cpp
)

add_executable(benchmarks ${BENCHMARK_SOURCE_FILES})
=======
>>>>>>> 4843708c
target_compile_definitions(benchmarks PRIVATE TEST_DATA_DIR="${PROJECT_SOURCE_DIR}/examples/test_data")
target_compile_definitions(benchmarks PRIVATE BENCHMARK_DATA_DIR="${PROJECT_SOURCE_DIR}/data/Benchmark")

target_link_libraries(benchmarks PRIVATE Open3D::Open3D)
open3d_show_and_abort_on_warning(benchmarks)
open3d_set_global_properties(benchmarks)
open3d_link_3rdparty_libraries(benchmarks)

if (BUILD_CUDA_MODULE)
    target_include_directories(benchmarks SYSTEM PRIVATE ${CMAKE_CUDA_TOOLKIT_INCLUDE_DIRECTORIES})
endif()

if (WITH_IPPICV)
    target_compile_definitions(benchmarks PRIVATE IPP_CONDITIONAL_TEST_STR=) # Empty string (test not disabled)
else()
    target_compile_definitions(benchmarks PRIVATE IPP_CONDITIONAL_TEST_STR=DISABLED_)
endif()

target_sources(benchmarks PRIVATE
    Main.cpp
)
target_link_libraries(benchmarks PRIVATE benchmark::benchmark)<|MERGE_RESOLUTION|>--- conflicted
+++ resolved
@@ -7,46 +7,6 @@
 add_subdirectory(t/geometry)
 add_subdirectory(t/pipelines)
 
-<<<<<<< HEAD
-if(GLIBCXX_USE_CXX11_ABI)
-    add_definitions(-D_GLIBCXX_USE_CXX11_ABI=1)
-else()
-    add_definitions(-D_GLIBCXX_USE_CXX11_ABI=0)
-endif()
-add_subdirectory(${Open3D_3RDPARTY_DIR}/benchmark ${CMAKE_BINARY_DIR}/3rdparty/benchmark2)
-# set the cache vars introduced by the benchmark lib as advanced to not
-# clutter the cmake interfaces
-mark_as_advanced(
-    BENCHMARK_ENABLE_INSTALL
-    BENCHMARK_ENABLE_GTEST_TESTS
-    BENCHMARK_ENABLE_TESTING
-    BENCHMARK_ENABLE_ASSEMBLY_TESTS
-    BENCHMARK_DOWNLOAD_DEPENDENCIES
-    BENCHMARK_BUILD_32_BITS
-    BENCHMARK_ENABLE_EXCEPTIONS
-    BENCHMARK_ENABLE_LTO
-    BENCHMARK_USE_LIBCXX
-)
-################################################################################
-
-
-set(BENCHMARK_SOURCE_FILES
-    core/NearestNeighborSearch.cpp
-    core/Hashmap.cpp
-    core/Reduction.cpp
-    core/Zeros.cpp
-    geometry/KDTreeFlann.cpp
-    geometry/SamplePoints.cpp
-    io/PointCloudIO.cpp
-    pipelines/registration/Registration.cpp
-    t/geometry/PointCloud.cpp
-    t/pipelines/odometry/RGBDOdometry.cpp
-    t/pipelines/registration/Registration.cpp
-)
-
-add_executable(benchmarks ${BENCHMARK_SOURCE_FILES})
-=======
->>>>>>> 4843708c
 target_compile_definitions(benchmarks PRIVATE TEST_DATA_DIR="${PROJECT_SOURCE_DIR}/examples/test_data")
 target_compile_definitions(benchmarks PRIVATE BENCHMARK_DATA_DIR="${PROJECT_SOURCE_DIR}/data/Benchmark")
 
