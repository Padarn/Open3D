--- conflicted
+++ resolved
@@ -262,15 +262,9 @@
 
     // Float32: vector3d will be converted to float32.
     core::Dtype dtype = core::Float32;
-<<<<<<< HEAD
-    t::geometry::PointCloud pcd = t::geometry::PointCloud::FromLegacyPointCloud(
-            legacy_pcd, dtype, device);
-    EXPECT_TRUE(pcd.HasPointPositions());
-=======
     t::geometry::PointCloud pcd =
             t::geometry::PointCloud::FromLegacy(legacy_pcd, dtype, device);
-    EXPECT_TRUE(pcd.HasPoints());
->>>>>>> afa38a18
+    EXPECT_TRUE(pcd.HasPointPositions());
     EXPECT_TRUE(pcd.HasPointColors());
     EXPECT_FALSE(pcd.HasPointNormals());
     EXPECT_TRUE(pcd.GetPointPositions().AllClose(
@@ -280,14 +274,8 @@
 
     // Float64 case.
     dtype = core::Float64;
-<<<<<<< HEAD
-    pcd = t::geometry::PointCloud::FromLegacyPointCloud(legacy_pcd, dtype,
-                                                        device);
+    pcd = t::geometry::PointCloud::FromLegacy(legacy_pcd, dtype, device);
     EXPECT_TRUE(pcd.HasPointPositions());
-=======
-    pcd = t::geometry::PointCloud::FromLegacy(legacy_pcd, dtype, device);
-    EXPECT_TRUE(pcd.HasPoints());
->>>>>>> afa38a18
     EXPECT_TRUE(pcd.HasPointColors());
     EXPECT_FALSE(pcd.HasPointNormals());
     EXPECT_TRUE(pcd.GetPointPositions().AllClose(
