--- conflicted
+++ resolved
@@ -623,16 +623,10 @@
 
     // Sanity test to visualize
     t::geometry::PointCloud pcd =
-<<<<<<< HEAD
-            t::geometry::PointCloud::FromLegacyPointCloud(
+            t::geometry::PointCloud::FromLegacy(
                     *io::CreatePointCloudFromFile(
                             std::string(TEST_DATA_DIR) +
                             "/common/ICP/cloud_bin_2.pcd"))
-=======
-            t::geometry::PointCloud::FromLegacy(
-                    *io::CreatePointCloudFromFile(std::string(TEST_DATA_DIR) +
-                                                  "/ICP/cloud_bin_2.pcd"))
->>>>>>> 04f7ffe1
                     .To(device);
     auto pcd_down = pcd.VoxelDownSample(0.1);
     io::WritePointCloud(fmt::format("down_{}.pcd", device.ToString()),
