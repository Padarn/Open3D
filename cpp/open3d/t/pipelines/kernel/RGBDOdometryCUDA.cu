--- conflicted
+++ resolved
@@ -43,30 +43,6 @@
 namespace kernel {
 namespace odometry {
 
-<<<<<<< HEAD
-void ReduceAndSolve6x6(float* A_reduction,
-                       core::Tensor& delta,
-                       core::Tensor& residual,
-                       int64_t n,
-                       const core::Device& device) {
-    core::Tensor output_29 =
-            core::Tensor::Empty({29}, core::Dtype::Float32, device);
-    float* output_29_data = output_29.GetDataPtr<float>();
-
-    // Reduction of {29, N} to {29}.
-    for (int i = 0; i < 29; i++) {
-        // Determine temporary device storage requirements.
-        void* d_temp_storage = NULL;
-        size_t temp_storage_bytes = 0;
-        cub::DeviceReduce::Sum(d_temp_storage, temp_storage_bytes,
-                               A_reduction + i * n, output_29_data + i, n);
-        // Allocate temporary storage.
-        cudaMalloc(&d_temp_storage, temp_storage_bytes);
-        // Run sum-reduction.
-        cub::DeviceReduce::Sum(d_temp_storage, temp_storage_bytes,
-                               A_reduction + i * n, output_29_data + i, n);
-        cudaFree(d_temp_storage);
-=======
 __global__ void ComputePosePointToPlaneCUDAKernel(
         NDArrayIndexer source_vertex_indexer,
         NDArrayIndexer target_vertex_indexer,
@@ -103,7 +79,6 @@
         for (int j = 0; j <= i; ++j) {
             reduction[offset++] = J[i] * J[j];
         }
->>>>>>> d0f90c24
     }
     for (int i = 0; i < 6; ++i) {
         reduction[offset++] = J[i] * r;
@@ -319,13 +294,6 @@
     const int64_t rows = source_vertex_indexer.GetShape(0);
     const int64_t cols = source_vertex_indexer.GetShape(1);
 
-<<<<<<< HEAD
-    // A_29xN is a {29, N} shaped tensor, which is later reduced to {29} where
-    // [0, 20] elements are used to construct {6,6} shaped symmetric AtA
-    // matrix, [21, 26] elements are used to construct {6} AtB matrix, element
-    // [27] stores residual and element [28] stores count.
-=======
->>>>>>> d0f90c24
     core::Tensor global_sum =
             core::Tensor::Zeros({29}, core::Dtype::Float32, device);
     float* global_sum_ptr = global_sum.GetDataPtr<float>();
@@ -338,9 +306,6 @@
             source_vertex_indexer, target_vertex_indexer, target_normal_indexer,
             ti, global_sum_ptr, rows, cols, depth_diff);
     OPEN3D_CUDA_CHECK(cudaDeviceSynchronize());
-<<<<<<< HEAD
-    DecodeAndSolve6x6(global_sum, delta, residual);
-=======
     DecodeAndSolve6x6(global_sum, delta, inlier_residual, inlier_count);
 }
 
@@ -396,7 +361,6 @@
     ReduceSum6x6LinearSystem<float, kBlockSize>(tid, valid, reduction,
                                                 local_sum0, local_sum1,
                                                 local_sum2, global_sum);
->>>>>>> d0f90c24
 }
 
 void ComputePoseIntensityCUDA(const core::Tensor& source_depth,
@@ -429,48 +393,6 @@
 
     const int64_t rows = source_vertex_indexer.GetShape(0);
     const int64_t cols = source_vertex_indexer.GetShape(1);
-<<<<<<< HEAD
-    const int64_t n = rows * cols;
-
-    // A_29xN is a {29, N} shaped tensor, which is later reduced to
-    // {29} where [0, 20] elements are used to construct {6,6} shaped
-    // symmetric AtA matrix, [21, 26] elements are used to construct {6} AtB
-    // matrix, element [27] stores residual and element [28] stores count.
-    core::Tensor A_29xN =
-            core::Tensor::Empty({29, n}, core::Dtype::Float32, device);
-    float* A_reduction = A_29xN.GetDataPtr<float>();
-
-    core::kernel::CUDALauncher::LaunchGeneralKernel(
-            n, [=] OPEN3D_DEVICE(int64_t workload_idx) {
-                float J_I[6];
-                float r_I;
-
-                bool valid = GetJacobianIntensity(
-                        workload_idx, cols, depth_diff, source_depth_indexer,
-                        target_depth_indexer, source_intensity_indexer,
-                        target_intensity_indexer, target_intensity_dx_indexer,
-                        target_intensity_dy_indexer, source_vertex_indexer, ti,
-                        J_I, r_I);
-
-                if (valid) {
-                    for (int i = 0, j = 0; j < 6; j++) {
-                        for (int k = 0; k <= j; k++) {
-                            A_reduction[n * i + workload_idx] = J_I[j] * J_I[k];
-                            i++;
-                        }
-                        A_reduction[n * (21 + j) + workload_idx] = J_I[j] * r_I;
-                    }
-                    A_reduction[n * 27 + workload_idx] = r_I * r_I;
-                    A_reduction[n * 28 + workload_idx] = 1;
-                } else {
-                    for (int i = 0; i < 29; i++) {
-                        A_reduction[n * i + workload_idx] = 0;
-                    }
-                }
-            });
-
-    ReduceAndSolve6x6(A_reduction, delta, residual, n, device);
-=======
 
     core::Tensor global_sum =
             core::Tensor::Zeros({29}, core::Dtype::Float32, device);
@@ -544,7 +466,6 @@
     ReduceSum6x6LinearSystem<float, kBlockSize>(tid, valid, reduction,
                                                 local_sum0, local_sum1,
                                                 local_sum2, global_sum);
->>>>>>> d0f90c24
 }
 
 void ComputePoseHybridCUDA(const core::Tensor& source_depth,
@@ -581,50 +502,6 @@
 
     const int64_t rows = source_vertex_indexer.GetShape(0);
     const int64_t cols = source_vertex_indexer.GetShape(1);
-<<<<<<< HEAD
-    const int64_t n = rows * cols;
-
-    // A_29xN is a {29, N} shaped tensor, which is later reduced to
-    // {29} where [0, 20] elements are used to construct {6,6} shaped
-    // symmetric AtA matrix, [21, 26] elements are used to construct {6} AtB
-    // matrix, element [27] stores residual and element [28] stores count.
-    core::Tensor A_29xN =
-            core::Tensor::Empty({29, n}, core::Dtype::Float32, device);
-    float* A_reduction = A_29xN.GetDataPtr<float>();
-
-    core::kernel::CUDALauncher::LaunchGeneralKernel(
-            n, [=] OPEN3D_DEVICE(int64_t workload_idx) {
-                float J_I[6], J_D[6];
-                float r_I, r_D;
-
-                bool valid = GetJacobianHybrid(
-                        workload_idx, cols, depth_diff, source_depth_indexer,
-                        target_depth_indexer, source_intensity_indexer,
-                        target_intensity_indexer, target_depth_dx_indexer,
-                        target_depth_dy_indexer, target_intensity_dx_indexer,
-                        target_intensity_dy_indexer, source_vertex_indexer, ti,
-                        J_I, J_D, r_I, r_D);
-
-                if (valid) {
-                    for (int i = 0, j = 0; j < 6; j++) {
-                        for (int k = 0; k <= j; k++) {
-                            A_reduction[n * i + workload_idx] =
-                                    J_I[j] * J_I[k] + J_D[j] * J_D[k];
-                            i++;
-                        }
-                        A_reduction[n * (21 + j) + workload_idx] =
-                                J_I[j] * r_I + J_D[j] * r_D;
-                    }
-                    A_reduction[n * 27 + workload_idx] = r_I * r_I + r_D * r_D;
-                    A_reduction[n * 28 + workload_idx] = 1;
-                } else {
-                    for (int i = 0; i < 29; i++) {
-                        A_reduction[n * i + workload_idx] = 0;
-                    }
-                }
-            });
-    ReduceAndSolve6x6(A_reduction, delta, residual, n, device);
-=======
 
     core::Tensor global_sum =
             core::Tensor::Zeros({29}, core::Dtype::Float32, device);
@@ -642,7 +519,6 @@
             source_vertex_indexer, ti, global_sum_ptr, rows, cols, depth_diff);
     OPEN3D_CUDA_CHECK(cudaDeviceSynchronize());
     DecodeAndSolve6x6(global_sum, delta, inlier_residual, inlier_count);
->>>>>>> d0f90c24
 }
 
 }  // namespace odometry
