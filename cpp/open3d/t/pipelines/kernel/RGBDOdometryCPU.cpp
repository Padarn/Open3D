// ----------------------------------------------------------------------------
// -                        Open3D: www.open3d.org                            -
// ----------------------------------------------------------------------------
// The MIT License (MIT)
//
// Copyright (c) 2018 www.open3d.org
//
// Permission is hereby granted, free of charge, to any person obtaining a copy
// of this software and associated documentation files (the "Software"), to deal
// in the Software without restriction, including without limitation the rights
// to use, copy, modify, merge, publish, distribute, sublicense, and/or sell
// copies of the Software, and to permit persons to whom the Software is
// furnished to do so, subject to the following conditions:
//
// The above copyright notice and this permission notice shall be included in
// all copies or substantial portions of the Software.
//
// THE SOFTWARE IS PROVIDED "AS IS", WITHOUT WARRANTY OF ANY KIND, EXPRESS OR
// IMPLIED, INCLUDING BUT NOT LIMITED TO THE WARRANTIES OF MERCHANTABILITY,
// FITNESS FOR A PARTICULAR PURPOSE AND NONINFRINGEMENT. IN NO EVENT SHALL THE
// AUTHORS OR COPYRIGHT HOLDERS BE LIABLE FOR ANY CLAIM, DAMAGES OR OTHER
// LIABILITY, WHETHER IN AN ACTION OF CONTRACT, TORT OR OTHERWISE, ARISING
// FROM, OUT OF OR IN CONNECTION WITH THE SOFTWARE OR THE USE OR OTHER DEALINGS
// IN THE SOFTWARE.
// ----------------------------------------------------------------------------

#include <tbb/parallel_for.h>
#include <tbb/parallel_reduce.h>

#include "open3d/core/Tensor.h"
#include "open3d/core/kernel/CPULauncher.h"
#include "open3d/t/geometry/kernel/GeometryIndexer.h"
#include "open3d/t/geometry/kernel/GeometryMacros.h"
#include "open3d/t/pipelines/kernel/RGBDOdometryImpl.h"
#include "open3d/t/pipelines/kernel/RGBDOdometryJacobianImpl.h"
#include "open3d/t/pipelines/kernel/TransformationConverter.h"

namespace open3d {
namespace t {
namespace pipelines {
namespace kernel {
namespace odometry {

<<<<<<< HEAD
void ComputePoseIntensityCPU(const core::Tensor& source_depth,
                             const core::Tensor& target_depth,
                             const core::Tensor& source_intensity,
                             const core::Tensor& target_intensity,
                             const core::Tensor& target_intensity_dx,
                             const core::Tensor& target_intensity_dy,
                             const core::Tensor& source_vertex_map,
                             const core::Tensor& intrinsics,
                             const core::Tensor& init_source_to_target,
                             core::Tensor& delta,
                             float& inlier_residual,
                             int& inlier_count,
                             float depth_diff) {
    NDArrayIndexer source_depth_indexer(source_depth, 2);
    NDArrayIndexer target_depth_indexer(target_depth, 2);

    NDArrayIndexer source_intensity_indexer(source_intensity, 2);
    NDArrayIndexer target_intensity_indexer(target_intensity, 2);

    NDArrayIndexer target_intensity_dx_indexer(target_intensity_dx, 2);
    NDArrayIndexer target_intensity_dy_indexer(target_intensity_dy, 2);

=======
void ComputeOdometryResultPointToPlaneCPU(
        const core::Tensor& source_vertex_map,
        const core::Tensor& target_vertex_map,
        const core::Tensor& target_normal_map,
        const core::Tensor& intrinsics,
        const core::Tensor& init_source_to_target,
        core::Tensor& delta,
        float& inlier_residual,
        int& inlier_count,
        const float depth_outlier_trunc,
        const float depth_huber_delta) {
>>>>>>> c17a699a
    NDArrayIndexer source_vertex_indexer(source_vertex_map, 2);
    NDArrayIndexer target_vertex_indexer(target_vertex_map, 2);
    NDArrayIndexer target_normal_indexer(target_normal_map, 2);

    core::Tensor trans = init_source_to_target;
    t::geometry::kernel::TransformIndexer ti(intrinsics, trans);

    // Output
    int64_t rows = source_vertex_indexer.GetShape(0);
    int64_t cols = source_vertex_indexer.GetShape(1);

    core::Device device = source_vertex_map.GetDevice();

    int64_t n = rows * cols;

    std::vector<float> A_1x29(29, 0.0);

#ifdef _WIN32
    std::vector<float> zeros_29(29, 0.0);
    A_1x29 = tbb::parallel_reduce(
            tbb::blocked_range<int>(0, n), zeros_29,
            [&](tbb::blocked_range<int> r, std::vector<float> A_reduction) {
                for (int workload_idx = r.begin(); workload_idx < r.end();
                     workload_idx++) {
#else
    float* A_reduction = A_1x29.data();
#pragma omp parallel for reduction(+ : A_reduction[:29]) schedule(static)
    for (int workload_idx = 0; workload_idx < n; workload_idx++) {
#endif
                    int y = workload_idx / cols;
                    int x = workload_idx % cols;
<<<<<<< HEAD

                    float J_I[6];
                    float r_I;

                    bool valid = GetJacobianIntensity(
                            x, y, depth_diff, source_depth_indexer,
                            target_depth_indexer, source_intensity_indexer,
                            target_intensity_indexer,
                            target_intensity_dx_indexer,
                            target_intensity_dy_indexer, source_vertex_indexer,
                            ti, J_I, r_I);
=======

                    float J_ij[6];
                    float r;

                    bool valid = GetJacobianPointToPlane(
                            x, y, depth_outlier_trunc, source_vertex_indexer,
                            target_vertex_indexer, target_normal_indexer, ti,
                            J_ij, r);
>>>>>>> c17a699a

                    if (valid) {
                        float d_huber = HuberDeriv(r, depth_huber_delta);
                        float r_huber = HuberLoss(r, depth_huber_delta);
                        for (int i = 0, j = 0; j < 6; j++) {
                            for (int k = 0; k <= j; k++) {
                                A_reduction[i] += J_ij[j] * J_ij[k];
                                i++;
                            }
                            A_reduction[21 + j] += J_ij[j] * d_huber;
                        }
                        A_reduction[27] += r_huber;
                        A_reduction[28] += 1;
                    }
                }
#ifdef _WIN32
                return A_reduction;
            },
            // TBB: Defining reduction operation.
            [&](std::vector<float> a, std::vector<float> b) {
                std::vector<float> result(29);
                for (int j = 0; j < 29; j++) {
                    result[j] = a[j] + b[j];
                }
                return result;
            });
#endif
    core::Tensor A_reduction_tensor(A_1x29, {1, 29}, core::Dtype::Float32,
                                    device);
    DecodeAndSolve6x6(A_reduction_tensor, delta, inlier_residual, inlier_count);
}

<<<<<<< HEAD
void ComputePosePointToPlaneCPU(const core::Tensor& source_vertex_map,
                                const core::Tensor& target_vertex_map,
                                const core::Tensor& target_normal_map,
                                const core::Tensor& intrinsics,
                                const core::Tensor& init_source_to_target,
                                core::Tensor& delta,
                                float& inlier_residual,
                                int& inlier_count,
                                float depth_diff) {
=======
void ComputeOdometryResultIntensityCPU(
        const core::Tensor& source_depth,
        const core::Tensor& target_depth,
        const core::Tensor& source_intensity,
        const core::Tensor& target_intensity,
        const core::Tensor& target_intensity_dx,
        const core::Tensor& target_intensity_dy,
        const core::Tensor& source_vertex_map,
        const core::Tensor& intrinsics,
        const core::Tensor& init_source_to_target,
        core::Tensor& delta,
        float& inlier_residual,
        int& inlier_count,
        const float depth_outlier_trunc,
        const float intensity_huber_delta) {
    NDArrayIndexer source_depth_indexer(source_depth, 2);
    NDArrayIndexer target_depth_indexer(target_depth, 2);

    NDArrayIndexer source_intensity_indexer(source_intensity, 2);
    NDArrayIndexer target_intensity_indexer(target_intensity, 2);

    NDArrayIndexer target_intensity_dx_indexer(target_intensity_dx, 2);
    NDArrayIndexer target_intensity_dy_indexer(target_intensity_dy, 2);

>>>>>>> c17a699a
    NDArrayIndexer source_vertex_indexer(source_vertex_map, 2);

    core::Tensor trans = init_source_to_target;
    t::geometry::kernel::TransformIndexer ti(intrinsics, trans);

    // Output
    int64_t rows = source_vertex_indexer.GetShape(0);
    int64_t cols = source_vertex_indexer.GetShape(1);

    core::Device device = source_vertex_map.GetDevice();

    int64_t n = rows * cols;

    std::vector<float> A_1x29(29, 0.0);

#ifdef _WIN32
    std::vector<float> zeros_29(29, 0.0);
    A_1x29 = tbb::parallel_reduce(
            tbb::blocked_range<int>(0, n), zeros_29,
            [&](tbb::blocked_range<int> r, std::vector<float> A_reduction) {
                for (int workload_idx = r.begin(); workload_idx < r.end();
                     workload_idx++) {
#else
    float* A_reduction = A_1x29.data();
#pragma omp parallel for reduction(+ : A_reduction[:29]) schedule(static)
    for (int workload_idx = 0; workload_idx < n; workload_idx++) {
#endif
                    int y = workload_idx / cols;
                    int x = workload_idx % cols;

                    float J_I[6];
                    float r_I;

                    bool valid = GetJacobianIntensity(
                            x, y, depth_outlier_trunc, source_depth_indexer,
                            target_depth_indexer, source_intensity_indexer,
                            target_intensity_indexer,
                            target_intensity_dx_indexer,
                            target_intensity_dy_indexer, source_vertex_indexer,
                            ti, J_I, r_I);

                    if (valid) {
                        float d_huber = HuberDeriv(r_I, intensity_huber_delta);
                        float r_huber = HuberLoss(r_I, intensity_huber_delta);

                        for (int i = 0, j = 0; j < 6; j++) {
                            for (int k = 0; k <= j; k++) {
                                A_reduction[i] += J_I[j] * J_I[k];
                                i++;
                            }
                            A_reduction[21 + j] += J_I[j] * d_huber;
                        }
                        A_reduction[27] += r_huber;
                        A_reduction[28] += 1;
                    }
                }
#ifdef _WIN32
                return A_reduction;
            },
            // TBB: Defining reduction operation.
            [&](std::vector<float> a, std::vector<float> b) {
                std::vector<float> result(29);
                for (int j = 0; j < 29; j++) {
                    result[j] = a[j] + b[j];
                }
                return result;
            });
#endif
    core::Tensor A_reduction_tensor(A_1x29, {1, 29}, core::Dtype::Float32,
                                    device);
    DecodeAndSolve6x6(A_reduction_tensor, delta, inlier_residual, inlier_count);
}

<<<<<<< HEAD
void ComputePoseHybridCPU(const core::Tensor& source_depth,
                          const core::Tensor& target_depth,
                          const core::Tensor& source_intensity,
                          const core::Tensor& target_intensity,
                          const core::Tensor& target_depth_dx,
                          const core::Tensor& target_depth_dy,
                          const core::Tensor& target_intensity_dx,
                          const core::Tensor& target_intensity_dy,
                          const core::Tensor& source_vertex_map,
                          const core::Tensor& intrinsics,
                          const core::Tensor& init_source_to_target,
                          core::Tensor& delta,
                          float& inlier_residual,
                          int& inlier_count,
                          float depth_diff) {
=======
void ComputeOdometryResultHybridCPU(const core::Tensor& source_depth,
                                    const core::Tensor& target_depth,
                                    const core::Tensor& source_intensity,
                                    const core::Tensor& target_intensity,
                                    const core::Tensor& target_depth_dx,
                                    const core::Tensor& target_depth_dy,
                                    const core::Tensor& target_intensity_dx,
                                    const core::Tensor& target_intensity_dy,
                                    const core::Tensor& source_vertex_map,
                                    const core::Tensor& intrinsics,
                                    const core::Tensor& init_source_to_target,
                                    core::Tensor& delta,
                                    float& inlier_residual,
                                    int& inlier_count,
                                    const float depth_outlier_trunc,
                                    const float depth_huber_delta,
                                    const float intensity_huber_delta) {
>>>>>>> c17a699a
    NDArrayIndexer source_depth_indexer(source_depth, 2);
    NDArrayIndexer target_depth_indexer(target_depth, 2);

    NDArrayIndexer source_intensity_indexer(source_intensity, 2);
    NDArrayIndexer target_intensity_indexer(target_intensity, 2);

    NDArrayIndexer target_depth_dx_indexer(target_depth_dx, 2);
    NDArrayIndexer target_depth_dy_indexer(target_depth_dy, 2);
    NDArrayIndexer target_intensity_dx_indexer(target_intensity_dx, 2);
    NDArrayIndexer target_intensity_dy_indexer(target_intensity_dy, 2);

    NDArrayIndexer source_vertex_indexer(source_vertex_map, 2);

    core::Tensor trans = init_source_to_target;
    t::geometry::kernel::TransformIndexer ti(intrinsics, trans);

    // Output
    int64_t rows = source_vertex_indexer.GetShape(0);
    int64_t cols = source_vertex_indexer.GetShape(1);

    core::Device device = source_vertex_map.GetDevice();

    int64_t n = rows * cols;

    std::vector<float> A_1x29(29, 0.0);

#ifdef _WIN32
    std::vector<float> zeros_29(29, 0.0);
    A_1x29 = tbb::parallel_reduce(
            tbb::blocked_range<int>(0, n), zeros_29,
            [&](tbb::blocked_range<int> r, std::vector<float> A_reduction) {
                for (int workload_idx = r.begin(); workload_idx < r.end();
                     workload_idx++) {
#else
    float* A_reduction = A_1x29.data();
#pragma omp parallel for reduction(+ : A_reduction[:29]) schedule(static)
    for (int workload_idx = 0; workload_idx < n; workload_idx++) {
#endif
                    int y = workload_idx / cols;
                    int x = workload_idx % cols;

                    float J_I[6], J_D[6];
                    float r_I, r_D;

                    bool valid = GetJacobianHybrid(
<<<<<<< HEAD
                            x, y, depth_diff, source_depth_indexer,
=======
                            x, y, depth_outlier_trunc, source_depth_indexer,
>>>>>>> c17a699a
                            target_depth_indexer, source_intensity_indexer,
                            target_intensity_indexer, target_depth_dx_indexer,
                            target_depth_dy_indexer,
                            target_intensity_dx_indexer,
                            target_intensity_dy_indexer, source_vertex_indexer,
                            ti, J_I, J_D, r_I, r_D);

                    if (valid) {
                        float d_huber_I =
                                HuberDeriv(r_I, intensity_huber_delta);
                        float d_huber_D = HuberDeriv(r_D, depth_huber_delta);

                        float r_huber_I = HuberLoss(r_I, intensity_huber_delta);
                        float r_huber_D = HuberLoss(r_D, depth_huber_delta);

                        for (int i = 0, j = 0; j < 6; j++) {
                            for (int k = 0; k <= j; k++) {
                                A_reduction[i] +=
                                        J_I[j] * J_I[k] + J_D[j] * J_D[k];
                                i++;
                            }
                            A_reduction[21 + j] +=
                                    J_I[j] * d_huber_I + J_D[j] * d_huber_D;
                        }
                        A_reduction[27] += r_huber_I + r_huber_D;
                        A_reduction[28] += 1;
                    }
                }
#ifdef _WIN32
                return A_reduction;
            },
            // TBB: Defining reduction operation.
            [&](std::vector<float> a, std::vector<float> b) {
                std::vector<float> result(29);
                for (int j = 0; j < 29; j++) {
                    result[j] = a[j] + b[j];
                }
                return result;
            });
#endif
    core::Tensor A_reduction_tensor(A_1x29, {1, 29}, core::Dtype::Float32,
                                    device);
    DecodeAndSolve6x6(A_reduction_tensor, delta, inlier_residual, inlier_count);
}

}  // namespace odometry
}  // namespace kernel
}  // namespace pipelines
}  // namespace t
}  // namespace open3d<|MERGE_RESOLUTION|>--- conflicted
+++ resolved
@@ -41,30 +41,6 @@
 namespace kernel {
 namespace odometry {
 
-<<<<<<< HEAD
-void ComputePoseIntensityCPU(const core::Tensor& source_depth,
-                             const core::Tensor& target_depth,
-                             const core::Tensor& source_intensity,
-                             const core::Tensor& target_intensity,
-                             const core::Tensor& target_intensity_dx,
-                             const core::Tensor& target_intensity_dy,
-                             const core::Tensor& source_vertex_map,
-                             const core::Tensor& intrinsics,
-                             const core::Tensor& init_source_to_target,
-                             core::Tensor& delta,
-                             float& inlier_residual,
-                             int& inlier_count,
-                             float depth_diff) {
-    NDArrayIndexer source_depth_indexer(source_depth, 2);
-    NDArrayIndexer target_depth_indexer(target_depth, 2);
-
-    NDArrayIndexer source_intensity_indexer(source_intensity, 2);
-    NDArrayIndexer target_intensity_indexer(target_intensity, 2);
-
-    NDArrayIndexer target_intensity_dx_indexer(target_intensity_dx, 2);
-    NDArrayIndexer target_intensity_dy_indexer(target_intensity_dy, 2);
-
-=======
 void ComputeOdometryResultPointToPlaneCPU(
         const core::Tensor& source_vertex_map,
         const core::Tensor& target_vertex_map,
@@ -76,7 +52,6 @@
         int& inlier_count,
         const float depth_outlier_trunc,
         const float depth_huber_delta) {
->>>>>>> c17a699a
     NDArrayIndexer source_vertex_indexer(source_vertex_map, 2);
     NDArrayIndexer target_vertex_indexer(target_vertex_map, 2);
     NDArrayIndexer target_normal_indexer(target_normal_map, 2);
@@ -108,19 +83,6 @@
 #endif
                     int y = workload_idx / cols;
                     int x = workload_idx % cols;
-<<<<<<< HEAD
-
-                    float J_I[6];
-                    float r_I;
-
-                    bool valid = GetJacobianIntensity(
-                            x, y, depth_diff, source_depth_indexer,
-                            target_depth_indexer, source_intensity_indexer,
-                            target_intensity_indexer,
-                            target_intensity_dx_indexer,
-                            target_intensity_dy_indexer, source_vertex_indexer,
-                            ti, J_I, r_I);
-=======
 
                     float J_ij[6];
                     float r;
@@ -129,7 +91,6 @@
                             x, y, depth_outlier_trunc, source_vertex_indexer,
                             target_vertex_indexer, target_normal_indexer, ti,
                             J_ij, r);
->>>>>>> c17a699a
 
                     if (valid) {
                         float d_huber = HuberDeriv(r, depth_huber_delta);
@@ -162,17 +123,6 @@
     DecodeAndSolve6x6(A_reduction_tensor, delta, inlier_residual, inlier_count);
 }
 
-<<<<<<< HEAD
-void ComputePosePointToPlaneCPU(const core::Tensor& source_vertex_map,
-                                const core::Tensor& target_vertex_map,
-                                const core::Tensor& target_normal_map,
-                                const core::Tensor& intrinsics,
-                                const core::Tensor& init_source_to_target,
-                                core::Tensor& delta,
-                                float& inlier_residual,
-                                int& inlier_count,
-                                float depth_diff) {
-=======
 void ComputeOdometryResultIntensityCPU(
         const core::Tensor& source_depth,
         const core::Tensor& target_depth,
@@ -197,7 +147,6 @@
     NDArrayIndexer target_intensity_dx_indexer(target_intensity_dx, 2);
     NDArrayIndexer target_intensity_dy_indexer(target_intensity_dy, 2);
 
->>>>>>> c17a699a
     NDArrayIndexer source_vertex_indexer(source_vertex_map, 2);
 
     core::Tensor trans = init_source_to_target;
@@ -271,23 +220,6 @@
     DecodeAndSolve6x6(A_reduction_tensor, delta, inlier_residual, inlier_count);
 }
 
-<<<<<<< HEAD
-void ComputePoseHybridCPU(const core::Tensor& source_depth,
-                          const core::Tensor& target_depth,
-                          const core::Tensor& source_intensity,
-                          const core::Tensor& target_intensity,
-                          const core::Tensor& target_depth_dx,
-                          const core::Tensor& target_depth_dy,
-                          const core::Tensor& target_intensity_dx,
-                          const core::Tensor& target_intensity_dy,
-                          const core::Tensor& source_vertex_map,
-                          const core::Tensor& intrinsics,
-                          const core::Tensor& init_source_to_target,
-                          core::Tensor& delta,
-                          float& inlier_residual,
-                          int& inlier_count,
-                          float depth_diff) {
-=======
 void ComputeOdometryResultHybridCPU(const core::Tensor& source_depth,
                                     const core::Tensor& target_depth,
                                     const core::Tensor& source_intensity,
@@ -305,7 +237,6 @@
                                     const float depth_outlier_trunc,
                                     const float depth_huber_delta,
                                     const float intensity_huber_delta) {
->>>>>>> c17a699a
     NDArrayIndexer source_depth_indexer(source_depth, 2);
     NDArrayIndexer target_depth_indexer(target_depth, 2);
 
@@ -351,11 +282,7 @@
                     float r_I, r_D;
 
                     bool valid = GetJacobianHybrid(
-<<<<<<< HEAD
-                            x, y, depth_diff, source_depth_indexer,
-=======
                             x, y, depth_outlier_trunc, source_depth_indexer,
->>>>>>> c17a699a
                             target_depth_indexer, source_intensity_indexer,
                             target_intensity_indexer, target_depth_dx_indexer,
                             target_depth_dy_indexer,
