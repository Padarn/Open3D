# Build
set(REGISTRATION_SRC
    registration/Registration.cpp
    registration/TransformationEstimation.cpp
)

<<<<<<< HEAD
set (SLAC_SRC
    slac/ControlGrid.cpp
    slac/SLACOptimizer.cpp
    slac/Visualization.cpp
=======
set(ODOMETRY_SRC
    odometry/RGBDOdometry.cpp
>>>>>>> 223e2dea
)

set(KERNEL_SRC
    kernel/TransformationConverter.cpp
<<<<<<< HEAD
    kernel/FillInLinearSystem.cpp
    kernel/FillInLinearSystemCPU.cpp
    kernel/ComputePosePointToPlane.cpp
    kernel/ComputePosePointToPlaneCPU.cpp
)

set(KERNEL_CUDA_SRC
    kernel/TransformationConverter.cu
    kernel/FillInLinearSystemCUDA.cu
    kernel/ComputePosePointToPlaneCUDA.cu
=======
    kernel/ComputeTransform.cpp
    kernel/ComputeTransformCPU.cpp
    kernel/RGBDOdometry.cpp
    kernel/RGBDOdometryCPU.cpp
    )

set(KERNEL_CUDA_SRC
    kernel/TransformationConverter.cu
    kernel/ComputeTransformCUDA.cu
    kernel/RGBDOdometryCUDA.cu
>>>>>>> 223e2dea
)

set(ALL_PIPELINE_SRC
    ${REGISTRATION_SRC}
<<<<<<< HEAD
    ${SLAC_SRC}
=======
    ${ODOMETRY_SRC}
>>>>>>> 223e2dea
    ${KERNEL_SRC}
)

if(BUILD_CUDA_MODULE)
    set(ALL_PIPELINE_SRC
        ${ALL_PIPELINE_SRC}
        ${KERNEL_CUDA_SRC}
    )
endif()

# Create object library
add_library(tpipelines OBJECT ${ALL_PIPELINE_SRC})
open3d_show_and_abort_on_warning(tpipelines)
open3d_set_global_properties(tpipelines)
open3d_set_open3d_lib_properties(tpipelines)
open3d_link_3rdparty_libraries(tpipelines)

if(BUILD_CUDA_MODULE)
    target_include_directories(tpipelines SYSTEM PRIVATE ${CMAKE_CUDA_TOOLKIT_INCLUDE_DIRECTORIES})
endif()<|MERGE_RESOLUTION|>--- conflicted
+++ resolved
@@ -4,51 +4,38 @@
     registration/TransformationEstimation.cpp
 )
 
-<<<<<<< HEAD
 set (SLAC_SRC
     slac/ControlGrid.cpp
     slac/SLACOptimizer.cpp
     slac/Visualization.cpp
-=======
+)
+
 set(ODOMETRY_SRC
     odometry/RGBDOdometry.cpp
->>>>>>> 223e2dea
 )
 
 set(KERNEL_SRC
     kernel/TransformationConverter.cpp
-<<<<<<< HEAD
     kernel/FillInLinearSystem.cpp
     kernel/FillInLinearSystemCPU.cpp
-    kernel/ComputePosePointToPlane.cpp
-    kernel/ComputePosePointToPlaneCPU.cpp
+    kernel/ComputeTransform.cpp
+    kernel/ComputeTransformCPU.cpp
+    kernel/RGBDOdometry.cpp
+    kernel/RGBDOdometryCPU.cpp
 )
 
 set(KERNEL_CUDA_SRC
     kernel/TransformationConverter.cu
     kernel/FillInLinearSystemCUDA.cu
-    kernel/ComputePosePointToPlaneCUDA.cu
-=======
-    kernel/ComputeTransform.cpp
-    kernel/ComputeTransformCPU.cpp
-    kernel/RGBDOdometry.cpp
-    kernel/RGBDOdometryCPU.cpp
-    )
-
-set(KERNEL_CUDA_SRC
     kernel/TransformationConverter.cu
     kernel/ComputeTransformCUDA.cu
     kernel/RGBDOdometryCUDA.cu
->>>>>>> 223e2dea
 )
 
 set(ALL_PIPELINE_SRC
     ${REGISTRATION_SRC}
-<<<<<<< HEAD
     ${SLAC_SRC}
-=======
     ${ODOMETRY_SRC}
->>>>>>> 223e2dea
     ${KERNEL_SRC}
 )
 
