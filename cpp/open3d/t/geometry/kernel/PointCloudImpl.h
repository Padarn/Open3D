// ----------------------------------------------------------------------------
// -                        Open3D: www.open3d.org                            -
// ----------------------------------------------------------------------------
// The MIT License (MIT)
//
// Copyright (c) 2018-2021 www.open3d.org
//
// Permission is hereby granted, free of charge, to any person obtaining a copy
// of this software and associated documentation files (the "Software"), to deal
// in the Software without restriction, including without limitation the rights
// to use, copy, modify, merge, publish, distribute, sublicense, and/or sell
// copies of the Software, and to permit persons to whom the Software is
// furnished to do so, subject to the following conditions:
//
// The above copyright notice and this permission notice shall be included in
// all copies or substantial portions of the Software.
//
// THE SOFTWARE IS PROVIDED "AS IS", WITHOUT WARRANTY OF ANY KIND, EXPRESS OR
// IMPLIED, INCLUDING BUT NOT LIMITED TO THE WARRANTIES OF MERCHANTABILITY,
// FITNESS FOR A PARTICULAR PURPOSE AND NONINFRINGEMENT. IN NO EVENT SHALL THE
// AUTHORS OR COPYRIGHT HOLDERS BE LIABLE FOR ANY CLAIM, DAMAGES OR OTHER
// LIABILITY, WHETHER IN AN ACTION OF CONTRACT, TORT OR OTHERWISE, ARISING
// FROM, OUT OF OR IN CONNECTION WITH THE SOFTWARE OR THE USE OR OTHER DEALINGS
// IN THE SOFTWARE.
// ----------------------------------------------------------------------------

#include <atomic>
#include <vector>

#include "open3d/core/CUDAUtils.h"
#include "open3d/core/Dispatch.h"
#include "open3d/core/Dtype.h"
#include "open3d/core/MemoryManager.h"
#include "open3d/core/SizeVector.h"
#include "open3d/core/Tensor.h"
#include "open3d/core/linalg/kernel/SVD3x3.h"
#include "open3d/core/nns/NearestNeighborSearch.h"
#include "open3d/t/geometry/Utility.h"
#include "open3d/t/geometry/kernel/GeometryIndexer.h"
#include "open3d/t/geometry/kernel/GeometryMacros.h"
#include "open3d/t/geometry/kernel/PointCloud.h"
#include "open3d/utility/Logging.h"

namespace open3d {
namespace t {
namespace geometry {
namespace kernel {
namespace pointcloud {

#ifndef __CUDACC__
using std::abs;
using std::max;
using std::min;
using std::sqrt;
#endif

#if defined(__CUDACC__)
namespace launcher = core::kernel::cuda_launcher;
#else
namespace launcher = core::kernel::cpu_launcher;
#endif

#if defined(__CUDACC__)
void UnprojectCUDA
#else
void UnprojectCPU
#endif
        (const core::Tensor& depth,
         utility::optional<std::reference_wrapper<const core::Tensor>>
                 image_colors,
         core::Tensor& points,
         utility::optional<std::reference_wrapper<core::Tensor>> colors,
         const core::Tensor& intrinsics,
         const core::Tensor& extrinsics,
         float depth_scale,
         float depth_max,
         int64_t stride) {

    const bool have_colors = image_colors.has_value();
    NDArrayIndexer depth_indexer(depth, 2);
    NDArrayIndexer image_colors_indexer;

    core::Tensor pose = t::geometry::InverseTransformation(extrinsics);
    TransformIndexer ti(intrinsics, pose, 1.0f);

    // Output
    int64_t rows_strided = depth_indexer.GetShape(0) / stride;
    int64_t cols_strided = depth_indexer.GetShape(1) / stride;

    points = core::Tensor({rows_strided * cols_strided, 3}, core::Float32,
                          depth.GetDevice());
    NDArrayIndexer point_indexer(points, 1);
    NDArrayIndexer colors_indexer;
    if (have_colors) {
        const auto& imcol = image_colors.value().get();
        image_colors_indexer = NDArrayIndexer{imcol, 2};
        colors.value().get() = core::Tensor({rows_strided * cols_strided, 3},
                                            core::Float32, imcol.GetDevice());
        colors_indexer = NDArrayIndexer(colors.value().get(), 1);
    }

    // Counter
#if defined(__CUDACC__)
    core::Tensor count(std::vector<int>{0}, {}, core::Int32, depth.GetDevice());
    int* count_ptr = count.GetDataPtr<int>();
#else
    std::atomic<int> count_atomic(0);
    std::atomic<int>* count_ptr = &count_atomic;
#endif

    int64_t n = rows_strided * cols_strided;

    DISPATCH_DTYPE_TO_TEMPLATE(depth.GetDtype(), [&]() {
        launcher::ParallelFor(n, [=] OPEN3D_DEVICE(int64_t workload_idx) {
            int64_t y = (workload_idx / cols_strided) * stride;
            int64_t x = (workload_idx % cols_strided) * stride;

            float d = *depth_indexer.GetDataPtr<scalar_t>(x, y) / depth_scale;
            if (d > 0 && d < depth_max) {
                int idx = OPEN3D_ATOMIC_ADD(count_ptr, 1);

                float x_c = 0, y_c = 0, z_c = 0;
                ti.Unproject(static_cast<float>(x), static_cast<float>(y), d,
                             &x_c, &y_c, &z_c);

                float* vertex = point_indexer.GetDataPtr<float>(idx);
                ti.RigidTransform(x_c, y_c, z_c, vertex + 0, vertex + 1,
                                  vertex + 2);
                if (have_colors) {
                    float* pcd_pixel = colors_indexer.GetDataPtr<float>(idx);
                    float* image_pixel =
                            image_colors_indexer.GetDataPtr<float>(x, y);
                    *pcd_pixel = *image_pixel;
                    *(pcd_pixel + 1) = *(image_pixel + 1);
                    *(pcd_pixel + 2) = *(image_pixel + 2);
                }
            }
        });
    });
#if defined(__CUDACC__)
    int total_pts_count = count.Item<int>();
#else
    int total_pts_count = (*count_ptr).load();
#endif

#ifdef __CUDACC__
    OPEN3D_CUDA_CHECK(cudaDeviceSynchronize());
#endif
    points = points.Slice(0, 0, total_pts_count);
    if (have_colors) {
        colors.value().get() =
                colors.value().get().Slice(0, 0, total_pts_count);
    }
}

<<<<<<< HEAD
// This is the `textbook` or the `single-pass` method for covariance
// computation.
template <typename scalar_t>
OPEN3D_HOST_DEVICE void EstimatePointWiseNormalizedCovarianceKernel(
        const scalar_t* points_ptr,
        const int64_t* indices_ptr,
        const int64_t& indices_count,
        scalar_t* covariance_ptr) {
    // cumulants must always be Float64 to ensure precision.
    double cumulants[9] = {0};

    for (int64_t i = 0; i < indices_count; i++) {
        int64_t idx = 3 * indices_ptr[i];
        double x = static_cast<double>(points_ptr[idx]);
        double y = static_cast<double>(points_ptr[idx + 1]);
        double z = static_cast<double>(points_ptr[idx + 2]);
        cumulants[0] += x;
        cumulants[1] += y;
        cumulants[2] += z;
        cumulants[3] += x * x;
        cumulants[4] += x * y;
        cumulants[5] += x * z;
        cumulants[6] += y * y;
        cumulants[7] += y * z;
        cumulants[8] += z * z;
    }

    double num_indices = static_cast<double>(indices_count);
    cumulants[0] /= num_indices;
    cumulants[1] /= num_indices;
    cumulants[2] /= num_indices;
    cumulants[3] /= num_indices;
    cumulants[4] /= num_indices;
    cumulants[5] /= num_indices;
    cumulants[6] /= num_indices;
    cumulants[7] /= num_indices;
    cumulants[8] /= num_indices;

    // Covariances(0, 0)
    covariance_ptr[0] =
            static_cast<scalar_t>(cumulants[3] - cumulants[0] * cumulants[0]);
    // Covariances(1, 1)
    covariance_ptr[4] =
            static_cast<scalar_t>(cumulants[6] - cumulants[1] * cumulants[1]);
    // Covariances(2, 2)
    covariance_ptr[8] =
            static_cast<scalar_t>(cumulants[8] - cumulants[2] * cumulants[2]);

    covariance_ptr[1] =
            static_cast<scalar_t>(cumulants[4] - cumulants[0] * cumulants[1]);
    covariance_ptr[2] =
            static_cast<scalar_t>(cumulants[5] - cumulants[0] * cumulants[2]);
    covariance_ptr[5] =
            static_cast<scalar_t>(cumulants[7] - cumulants[1] * cumulants[2]);

    // Covariances(0, 1) = Covariances(1, 0)
    covariance_ptr[3] = covariance_ptr[1];
    // Covariances(0, 2) = Covariances(2, 0)
    covariance_ptr[6] = covariance_ptr[2];
    // Covariances(1, 2) = Covariances(2, 1)
    covariance_ptr[7] = covariance_ptr[5];
}

// This is a `two-pass` estimate method for covariance which is numerically more
// robust than the `textbook` method generally used for covariance computation.
template <typename scalar_t>
OPEN3D_HOST_DEVICE void EstimatePointWiseRobustNormalizedCovarianceKernel(
        const scalar_t* points_ptr,
        const int64_t* indices_ptr,
        const int64_t& indices_count,
        scalar_t* covariance_ptr) {
    double centeroid[3] = {0};
    for (int64_t i = 0; i < indices_count; i++) {
        int64_t idx = 3 * indices_ptr[i];
        centeroid[0] += points_ptr[idx];
        centeroid[1] += points_ptr[idx + 1];
        centeroid[2] += points_ptr[idx + 2];
    }

    double num_indices = static_cast<double>(indices_count);
    centeroid[0] /= num_indices;
    centeroid[1] /= num_indices;
    centeroid[2] /= num_indices;

    // cumulants must always be Float64 to ensure precision.
    scalar_t cumulants[6] = {0};
    for (int64_t i = 0; i < indices_count; i++) {
        int64_t idx = 3 * indices_ptr[i];
        double x = static_cast<double>(points_ptr[idx]) - centeroid[0];
        double y = static_cast<double>(points_ptr[idx + 1]) - centeroid[1];
        double z = static_cast<double>(points_ptr[idx + 2]) - centeroid[2];

        cumulants[0] += x * x;
        cumulants[1] += y * y;
        cumulants[2] += z * z;

        cumulants[3] += x * y;
        cumulants[4] += x * z;
        cumulants[5] += y * z;
    }

    cumulants[0] /= num_indices;
    cumulants[1] /= num_indices;
    cumulants[2] /= num_indices;
    cumulants[3] /= num_indices;
    cumulants[4] /= num_indices;
    cumulants[5] /= num_indices;

    // Covariances(0, 0)
    covariance_ptr[0] = static_cast<scalar_t>(cumulants[0]);
    // Covariances(1, 1)
    covariance_ptr[4] = static_cast<scalar_t>(cumulants[1]);
    // Covariances(2, 2)
    covariance_ptr[8] = static_cast<scalar_t>(cumulants[2]);

    // Covariances(0, 1) = Covariances(1, 0)
    covariance_ptr[1] = static_cast<scalar_t>(cumulants[3]);
    covariance_ptr[3] = covariance_ptr[1];

    // Covariances(0, 2) = Covariances(2, 0)
    covariance_ptr[2] = static_cast<scalar_t>(cumulants[4]);
    covariance_ptr[6] = covariance_ptr[2];

    // Covariances(1, 2) = Covariances(2, 1)
    covariance_ptr[5] = static_cast<scalar_t>(cumulants[5]);
    covariance_ptr[7] = covariance_ptr[5];
}

#if defined(__CUDACC__)
void EstimateCovariancesUsingHybridSearchCUDA
#else
void EstimateCovariancesUsingHybridSearchCPU
#endif
        (const core::Tensor& points,
         core::Tensor& covariances,
         const double& radius,
         const int64_t& max_nn) {

    core::Dtype dtype = points.GetDtype();
    int64_t n = points.GetLength();

    core::nns::NearestNeighborSearch tree(points);

    bool check = tree.HybridIndex(radius);
    if (!check) {
        utility::LogError(
                "NearestNeighborSearch::FixedRadiusIndex Index is not set.");
    }

    core::Tensor indices, distance, counts;
    std::tie(indices, distance, counts) =
            tree.HybridSearch(points, radius, max_nn);

    DISPATCH_FLOAT_DTYPE_TO_TEMPLATE(dtype, [&]() {
        auto points_ptr = points.GetDataPtr<scalar_t>();
        auto neighbour_indices_ptr = indices.GetDataPtr<int64_t>();
        auto neighbour_counts_ptr = counts.GetDataPtr<int64_t>();
        auto covariances_ptr = covariances.GetDataPtr<scalar_t>();

        launcher::ParallelFor(n, [=] OPEN3D_DEVICE(int64_t workload_idx) {
            // NNS [Hybrid Search].
            int64_t neighbour_offset = max_nn * workload_idx;
            // Count of valid correspondences per point.
            int64_t neighbour_count = neighbour_counts_ptr[workload_idx];
            // Covariance is of shape {3, 3}, so it has an offset factor
            // of 9 x workload_idx.
            int64_t covariances_offset = 9 * workload_idx;

            if (neighbour_count >= 3) {
                EstimatePointWiseRobustNormalizedCovarianceKernel(
                        points_ptr, neighbour_indices_ptr + neighbour_offset,
                        neighbour_count, covariances_ptr + covariances_offset);
            } else {
                // Identity.
                covariances_ptr[covariances_offset] = 1.0;
                covariances_ptr[covariances_offset + 1] = 0.0;
                covariances_ptr[covariances_offset + 2] = 0.0;
                covariances_ptr[covariances_offset + 3] = 0.0;
                covariances_ptr[covariances_offset + 4] = 1.0;
                covariances_ptr[covariances_offset + 5] = 0.0;
                covariances_ptr[covariances_offset + 6] = 0.0;
                covariances_ptr[covariances_offset + 7] = 0.0;
                covariances_ptr[covariances_offset + 8] = 1.0;
            }
        });
    });

#ifdef __CUDACC__
    OPEN3D_CUDA_CHECK(cudaDeviceSynchronize());
#endif
}

#if defined(__CUDACC__)
void EstimateCovariancesUsingKNNSearchCUDA
#else
void EstimateCovariancesUsingKNNSearchCPU
#endif
        (const core::Tensor& points,
         core::Tensor& covariances,
         const int64_t& max_nn) {
    core::Dtype dtype = points.GetDtype();
    int64_t n = points.GetLength();

    core::nns::NearestNeighborSearch tree(points);

    bool check = tree.KnnIndex();
    if (!check) {
        utility::LogError("KnnIndex is not set.");
    }

    core::Tensor indices, distance;
    std::tie(indices, distance) = tree.KnnSearch(points, max_nn);

    indices = indices.Contiguous();
    int64_t nn_count = indices.GetShape()[1];

    if (nn_count < 3) {
        utility::LogError(
                "Not enought neighbors to compute Covariances / Normals. Try "
                "changing the search parameter.");
    }

    DISPATCH_FLOAT_DTYPE_TO_TEMPLATE(dtype, [&]() {
        auto points_ptr = points.GetDataPtr<scalar_t>();
        auto neighbour_indices_ptr = indices.GetDataPtr<int64_t>();
        auto covariances_ptr = covariances.GetDataPtr<scalar_t>();

        launcher::ParallelFor(n, [=] OPEN3D_DEVICE(int64_t workload_idx) {
            // NNS [KNN Search].
            int64_t neighbour_offset = nn_count * workload_idx;
            // Covariance is of shape {3, 3}, so it has an offset factor
            // of 9 x workload_idx.
            int64_t covariances_offset = 9 * workload_idx;

            EstimatePointWiseRobustNormalizedCovarianceKernel(
                    points_ptr, neighbour_indices_ptr + neighbour_offset,
                    nn_count, covariances_ptr + covariances_offset);
        });
    });

#ifdef __CUDACC__
    OPEN3D_CUDA_CHECK(cudaDeviceSynchronize());
#endif
}

template <typename scalar_t>
OPEN3D_HOST_DEVICE void ComputeEigenvector0(const scalar_t* A,
                                            const scalar_t eval0,
                                            scalar_t* eigen_vector0) {
    scalar_t row0[3] = {A[0] - eval0, A[1], A[2]};
    scalar_t row1[3] = {A[1], A[4] - eval0, A[5]};
    scalar_t row2[3] = {A[2], A[5], A[8] - eval0};

    scalar_t r0xr1[3], r0xr2[3], r1xr2[3];

    core::linalg::kernel::cross_3x1(row0, row1, r0xr1);
    core::linalg::kernel::cross_3x1(row0, row2, r0xr2);
    core::linalg::kernel::cross_3x1(row1, row2, r1xr2);

    scalar_t d0 = core::linalg::kernel::dot_3x1(r0xr1, r0xr1);
    scalar_t d1 = core::linalg::kernel::dot_3x1(r0xr2, r0xr2);
    scalar_t d2 = core::linalg::kernel::dot_3x1(r1xr2, r1xr2);

    scalar_t dmax = d0;
    int imax = 0;
    if (d1 > dmax) {
        dmax = d1;
        imax = 1;
    }
    if (d2 > dmax) {
        imax = 2;
    }

    if (imax == 0) {
        scalar_t sqrt_d = sqrt(d0);
        eigen_vector0[0] = r0xr1[0] / sqrt_d;
        eigen_vector0[1] = r0xr1[1] / sqrt_d;
        eigen_vector0[2] = r0xr1[2] / sqrt_d;
        return;
    } else if (imax == 1) {
        scalar_t sqrt_d = sqrt(d1);
        eigen_vector0[0] = r0xr2[0] / sqrt_d;
        eigen_vector0[1] = r0xr2[1] / sqrt_d;
        eigen_vector0[2] = r0xr2[2] / sqrt_d;
        return;
    } else {
        scalar_t sqrt_d = sqrt(d2);
        eigen_vector0[0] = r1xr2[0] / sqrt_d;
        eigen_vector0[1] = r1xr2[1] / sqrt_d;
        eigen_vector0[2] = r1xr2[2] / sqrt_d;
        return;
    }
}

template <typename scalar_t>
OPEN3D_HOST_DEVICE void ComputeEigenvector1(const scalar_t* A,
                                            const scalar_t* evec0,
                                            const scalar_t eval1,
                                            scalar_t* eigen_vector1) {
    scalar_t U[3];
    if (abs(evec0[0]) > abs(evec0[1])) {
        scalar_t inv_length =
                1.0 / sqrt(evec0[0] * evec0[0] + evec0[2] * evec0[2]);
        U[0] = -evec0[2] * inv_length;
        U[1] = 0.0;
        U[2] = evec0[0] * inv_length;
    } else {
        scalar_t inv_length =
                1.0 / sqrt(evec0[1] * evec0[1] + evec0[2] * evec0[2]);
        U[0] = 0.0;
        U[1] = evec0[2] * inv_length;
        U[2] = -evec0[1] * inv_length;
    }
    scalar_t V[3], AU[3], AV[3];
    core::linalg::kernel::cross_3x1(evec0, U, V);
    core::linalg::kernel::matmul3x3_3x1(A, U, AU);
    core::linalg::kernel::matmul3x3_3x1(A, V, AV);

    scalar_t m00 = core::linalg::kernel::dot_3x1(U, AU) - eval1;
    scalar_t m01 = core::linalg::kernel::dot_3x1(U, AV);
    scalar_t m11 = core::linalg::kernel::dot_3x1(V, AV) - eval1;

    scalar_t absM00 = abs(m00);
    scalar_t absM01 = abs(m01);
    scalar_t absM11 = abs(m11);
    scalar_t max_abs_comp;

    if (absM00 >= absM11) {
        max_abs_comp = OPEN3D_MAX(absM00, absM01);
        if (max_abs_comp > 0) {
            if (absM00 >= absM01) {
                m01 /= m00;
                m00 = 1 / sqrt(1 + m01 * m01);
                m01 *= m00;
            } else {
                m00 /= m01;
                m01 = 1 / sqrt(1 + m00 * m00);
                m00 *= m01;
            }
            eigen_vector1[0] = m01 * U[0] - m00 * V[0];
            eigen_vector1[1] = m01 * U[1] - m00 * V[1];
            eigen_vector1[2] = m01 * U[2] - m00 * V[2];
            return;
        } else {
            eigen_vector1[0] = U[0];
            eigen_vector1[1] = U[1];
            eigen_vector1[2] = U[2];
            return;
        }
    } else {
        max_abs_comp = OPEN3D_MAX(absM11, absM01);
        if (max_abs_comp > 0) {
            if (absM11 >= absM01) {
                m01 /= m11;
                m11 = 1 / sqrt(1 + m01 * m01);
                m01 *= m11;
            } else {
                m11 /= m01;
                m01 = 1 / sqrt(1 + m11 * m11);
                m11 *= m01;
            }
            eigen_vector1[0] = m11 * U[0] - m01 * V[0];
            eigen_vector1[1] = m11 * U[1] - m01 * V[1];
            eigen_vector1[2] = m11 * U[2] - m01 * V[2];
            return;
        } else {
            eigen_vector1[0] = U[0];
            eigen_vector1[1] = U[1];
            eigen_vector1[2] = U[2];
            return;
        }
    }
}

template <typename scalar_t>
OPEN3D_HOST_DEVICE void EstimatePointWiseNormalsWithFastEigen3x3(
        const scalar_t* covariance_ptr, scalar_t* normals_ptr) {
    // Based on:
    // https://www.geometrictools.com/Documentation/RobustEigenSymmetric3x3.pdf
    // which handles edge cases like points on a plane.

    scalar_t max_coeff = covariance_ptr[0];

    for (int i = 1; i < 9; i++) {
        if (max_coeff < covariance_ptr[i]) {
            max_coeff = covariance_ptr[i];
        }
    }

    if (max_coeff == 0) {
        normals_ptr[0] = 0.0;
        normals_ptr[1] = 0.0;
        normals_ptr[2] = 0.0;
        return;
    }

    scalar_t A[9] = {0};

    for (int i = 0; i < 9; i++) {
        A[i] = covariance_ptr[i] / max_coeff;
    }

    scalar_t norm = A[1] * A[1] + A[2] * A[2] + A[5] * A[5];

    if (norm > 0) {
        scalar_t eval[3];
        scalar_t evec0[3];
        scalar_t evec1[3];
        scalar_t evec2[3];

        scalar_t q = (A[0] + A[4] + A[8]) / 3.0;

        scalar_t b00 = A[0] - q;
        scalar_t b11 = A[4] - q;
        scalar_t b22 = A[8] - q;

        scalar_t p =
                sqrt((b00 * b00 + b11 * b11 + b22 * b22 + norm * 2.0) / 6.0);

        scalar_t c00 = b11 * b22 - A[5] * A[5];
        scalar_t c01 = A[1] * b22 - A[5] * A[2];
        scalar_t c02 = A[1] * A[5] - b11 * A[2];
        scalar_t det = (b00 * c00 - A[1] * c01 + A[2] * c02) / (p * p * p);

        scalar_t half_det = det * 0.5;
        half_det = OPEN3D_MIN(OPEN3D_MAX(half_det, -1.0), 1.0);

        scalar_t angle = acos(half_det) / 3.0;
        const scalar_t two_thrids_pi = 2.09439510239319549;

        scalar_t beta2 = cos(angle) * 2.0;
        scalar_t beta0 = cos(angle + two_thrids_pi) * 2.0;
        scalar_t beta1 = -(beta0 + beta2);

        eval[0] = q + p * beta0;
        eval[1] = q + p * beta1;
        eval[2] = q + p * beta2;

        if (half_det >= 0) {
            ComputeEigenvector0(A, eval[2], evec2);

            if (eval[2] < eval[0] && eval[2] < eval[1]) {
                normals_ptr[0] = evec2[0];
                normals_ptr[1] = evec2[1];
                normals_ptr[2] = evec2[2];

                return;
            }

            ComputeEigenvector1(A, evec2, eval[1], evec1);

            if (eval[1] < eval[0] && eval[1] < eval[2]) {
                normals_ptr[0] = evec1[0];
                normals_ptr[1] = evec1[1];
                normals_ptr[2] = evec1[2];

                return;
            }

            normals_ptr[0] = evec1[1] * evec2[2] - evec1[2] * evec2[1];
            normals_ptr[1] = evec1[2] * evec2[0] - evec1[0] * evec2[2];
            normals_ptr[2] = evec1[0] * evec2[1] - evec1[1] * evec2[0];

            return;
        } else {
            ComputeEigenvector0(A, eval[0], evec0);

            if (eval[0] < eval[1] && eval[0] < eval[2]) {
                normals_ptr[0] = evec0[0];
                normals_ptr[1] = evec0[1];
                normals_ptr[2] = evec0[2];
                return;
            }

            ComputeEigenvector1(A, evec0, eval[1], evec1);

            if (eval[1] < eval[0] && eval[1] < eval[2]) {
                normals_ptr[0] = evec1[0];
                normals_ptr[1] = evec1[1];
                normals_ptr[2] = evec1[2];
                return;
            }

            normals_ptr[0] = evec0[1] * evec1[2] - evec0[2] * evec1[1];
            normals_ptr[1] = evec0[2] * evec1[0] - evec0[0] * evec1[2];
            normals_ptr[2] = evec0[0] * evec1[1] - evec0[1] * evec1[0];
            return;
        }
    } else {
        if (covariance_ptr[0] < covariance_ptr[4] &&
            covariance_ptr[0] < covariance_ptr[8]) {
            normals_ptr[0] = 1.0;
            normals_ptr[1] = 0.0;
            normals_ptr[2] = 0.0;
            return;
        } else if (covariance_ptr[0] < covariance_ptr[4] &&
                   covariance_ptr[0] < covariance_ptr[8]) {
            normals_ptr[0] = 0.0;
            normals_ptr[1] = 1.0;
            normals_ptr[2] = 0.0;
            return;
        } else {
            normals_ptr[0] = 0.0;
            normals_ptr[1] = 0.0;
            normals_ptr[2] = 1.0;
            return;
        }
    }
}

=======
>>>>>>> 6c4080d2
}  // namespace pointcloud
}  // namespace kernel
}  // namespace geometry
}  // namespace t
}  // namespace open3d<|MERGE_RESOLUTION|>--- conflicted
+++ resolved
@@ -153,7 +153,6 @@
     }
 }
 
-<<<<<<< HEAD
 // This is the `textbook` or the `single-pass` method for covariance
 // computation.
 template <typename scalar_t>
@@ -482,7 +481,7 @@
     scalar_t max_abs_comp;
 
     if (absM00 >= absM11) {
-        max_abs_comp = OPEN3D_MAX(absM00, absM01);
+        max_abs_comp = max(absM00, absM01);
         if (max_abs_comp > 0) {
             if (absM00 >= absM01) {
                 m01 /= m00;
@@ -504,7 +503,7 @@
             return;
         }
     } else {
-        max_abs_comp = OPEN3D_MAX(absM11, absM01);
+        max_abs_comp = max(absM11, absM01);
         if (max_abs_comp > 0) {
             if (absM11 >= absM01) {
                 m01 /= m11;
@@ -579,7 +578,8 @@
         scalar_t det = (b00 * c00 - A[1] * c01 + A[2] * c02) / (p * p * p);
 
         scalar_t half_det = det * 0.5;
-        half_det = OPEN3D_MIN(OPEN3D_MAX(half_det, -1.0), 1.0);
+        half_det = min(max(half_det, static_cast<scalar_t>(-1.0)),
+                       static_cast<scalar_t>(1.0));
 
         scalar_t angle = acos(half_det) / 3.0;
         const scalar_t two_thrids_pi = 2.09439510239319549;
@@ -664,8 +664,6 @@
     }
 }
 
-=======
->>>>>>> 6c4080d2
 }  // namespace pointcloud
 }  // namespace kernel
 }  // namespace geometry
