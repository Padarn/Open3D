add_subdirectory(kernel)

add_library(tgeometry OBJECT $<TARGET_OBJECTS:tgeometry_kernel>)

target_sources(tgeometry PRIVATE
    Image.cpp
<<<<<<< HEAD
    Material.cpp
=======
    LineSet.cpp
>>>>>>> 9d0b63d6
    PointCloud.cpp
    RaycastingScene.cpp
    RGBDImage.cpp
    TensorMap.cpp
    TriangleMesh.cpp
    TSDFVoxelGrid.cpp
)

open3d_show_and_abort_on_warning(tgeometry)
open3d_set_global_properties(tgeometry)
open3d_set_open3d_lib_properties(tgeometry)
open3d_link_3rdparty_libraries(tgeometry)

if(BUILD_CUDA_MODULE)
    target_include_directories(tgeometry SYSTEM PRIVATE
        ${CMAKE_CUDA_TOOLKIT_INCLUDE_DIRECTORIES})
endif()<|MERGE_RESOLUTION|>--- conflicted
+++ resolved
@@ -4,11 +4,8 @@
 
 target_sources(tgeometry PRIVATE
     Image.cpp
-<<<<<<< HEAD
+    LineSet.cpp
     Material.cpp
-=======
-    LineSet.cpp
->>>>>>> 9d0b63d6
     PointCloud.cpp
     RaycastingScene.cpp
     RGBDImage.cpp
