// ----------------------------------------------------------------------------
// -                        Open3D: www.open3d.org                            -
// ----------------------------------------------------------------------------
// The MIT License (MIT)
//
// Copyright (c) 2018-2021 www.open3d.org
//
// Permission is hereby granted, free of charge, to any person obtaining a copy
// of this software and associated documentation files (the "Software"), to deal
// in the Software without restriction, including without limitation the rights
// to use, copy, modify, merge, publish, distribute, sublicense, and/or sell
// copies of the Software, and to permit persons to whom the Software is
// furnished to do so, subject to the following conditions:
//
// The above copyright notice and this permission notice shall be included in
// all copies or substantial portions of the Software.
//
// THE SOFTWARE IS PROVIDED "AS IS", WITHOUT WARRANTY OF ANY KIND, EXPRESS OR
// IMPLIED, INCLUDING BUT NOT LIMITED TO THE WARRANTIES OF MERCHANTABILITY,
// FITNESS FOR A PARTICULAR PURPOSE AND NONINFRINGEMENT. IN NO EVENT SHALL THE
// AUTHORS OR COPYRIGHT HOLDERS BE LIABLE FOR ANY CLAIM, DAMAGES OR OTHER
// LIABILITY, WHETHER IN AN ACTION OF CONTRACT, TORT OR OTHERWISE, ARISING
// FROM, OUT OF OR IN CONNECTION WITH THE SOFTWARE OR THE USE OR OTHER DEALINGS
// IN THE SOFTWARE.
// ----------------------------------------------------------------------------

#pragma once

#include <stdgpu/memory.h>
#include <thrust/device_vector.h>
#include <thrust/transform.h>

#include <stdgpu/unordered_map.cuh>
#include <type_traits>

#include "open3d/core/CUDAUtils.h"
#include "open3d/core/StdAllocator.h"
#include "open3d/core/hashmap/CUDA/CUDAHashBackendBufferAccessor.h"
#include "open3d/core/hashmap/DeviceHashBackend.h"
#include "open3d/core/hashmap/Dispatch.h"

namespace open3d {
namespace core {

/// Class satisfying the Allocator requirements defined by the C++ standard.
/// This bridge makes the MemoryManager interface accessible to all classes
/// and containers in stdgpu that use the standard Allocator interface.
///
/// This allows to allocate (potentially cached) GPU memory in stdgpu.
template <typename T>
class StdGPUAllocator {
public:
    /// T.
    using value_type = T;

    /// Default constructor.
    StdGPUAllocator() = default;

    /// Constructor from device.
    explicit StdGPUAllocator(const Device& device) : std_allocator_(device) {}

    /// Default copy constructor.
    StdGPUAllocator(const StdGPUAllocator&) = default;

    /// Default copy assignment operator.
    StdGPUAllocator& operator=(const StdGPUAllocator&) = default;

    /// Default move constructor.
    StdGPUAllocator(StdGPUAllocator&&) = default;

    /// Default move assignment operator.
    StdGPUAllocator& operator=(StdGPUAllocator&&) = default;

    /// Rebind copy constructor.
    template <typename U>
    StdGPUAllocator(const StdGPUAllocator<U>& other)
        : std_allocator_(other.std_allocator_) {}

    /// Allocates memory of size \p n.
    T* allocate(std::size_t n) {
        if (GetDevice().GetType() != Device::DeviceType::CUDA) {
            utility::LogError("Unsupported device.");
        }

        T* p = std_allocator_.allocate(n);
        stdgpu::register_memory(p, n, stdgpu::dynamic_memory_type::device);
        return p;
    }

    /// Deallocates memory from pointer \p p of size \p n .
    void deallocate(T* p, std::size_t n) {
        if (GetDevice().GetType() != Device::DeviceType::CUDA) {
            utility::LogError("Unsupported device.");
        }

        stdgpu::deregister_memory(p, n, stdgpu::dynamic_memory_type::device);
        std_allocator_.deallocate(p, n);
    }

    /// Returns true if the instances are equal, false otherwise.
    bool operator==(const StdGPUAllocator& other) {
        return std_allocator_ == other.std_allocator_;
    }

    /// Returns true if the instances are not equal, false otherwise.
    bool operator!=(const StdGPUAllocator& other) { return !operator==(other); }

    /// Returns the device on which memory is allocated.
    Device GetDevice() const { return std_allocator_.GetDevice(); }

private:
    // Allow access in rebind constructor.
    template <typename T2>
    friend class StdGPUAllocator;

    StdAllocator<T> std_allocator_;
};

// These typedefs must be defined outside of StdGPUHashBackend to make them
// accessible in raw CUDA kernels.
template <typename Key>
using InternalStdGPUHashBackendAllocator =
        StdGPUAllocator<thrust::pair<const Key, buf_index_t>>;

template <typename Key, typename Hash, typename Eq>
using InternalStdGPUHashBackend =
        stdgpu::unordered_map<Key,
                              buf_index_t,
                              Hash,
                              Eq,
                              InternalStdGPUHashBackendAllocator<Key>>;

template <typename Key, typename Hash, typename Eq>
class StdGPUHashBackend : public DeviceHashBackend {
public:
    StdGPUHashBackend(int64_t init_capacity,
                      int64_t key_dsize,
                      const std::vector<int64_t>& value_dsizes,
                      const Device& device);
    ~StdGPUHashBackend();

    void Rehash(int64_t buckets) override;

    void Insert(const void* input_keys,
                const std::vector<const void*>& input_values_soa,
                buf_index_t* output_buf_indices,
                bool* output_masks,
                int64_t count,
                bool allow_unsafe) override;

<<<<<<< HEAD
    void Activate(const void* input_keys,
                  buf_index_t* output_buf_indices,
                  bool* output_masks,
                  int64_t count,
                  bool allow_unsafe) override;

=======
>>>>>>> 59ae9c94
    void Find(const void* input_keys,
              buf_index_t* output_buf_indices,
              bool* output_masks,
              int64_t count) override;

    void Erase(const void* input_keys,
               bool* output_masks,
               int64_t count) override;

    int64_t GetActiveIndices(buf_index_t* output_indices) override;

    void Clear() override;

    int64_t Size() const override;

    int64_t GetBucketCount() const override;
    std::vector<int64_t> BucketSizes() const override;
    float LoadFactor() const override;

    InternalStdGPUHashBackend<Key, Hash, Eq> GetImpl() const { return impl_; }

    void Allocate(int64_t capacity);
    void Free();

protected:
    // Use reference, since the structure itself is implicitly handled as a
    // pointer directly by stdgpu.
    InternalStdGPUHashBackend<Key, Hash, Eq> impl_;

    CUDAHashBackendBufferAccessor buffer_accessor_;
};

template <typename Key, typename Hash, typename Eq>
StdGPUHashBackend<Key, Hash, Eq>::StdGPUHashBackend(
        int64_t init_capacity,
        int64_t key_dsize,
        const std::vector<int64_t>& value_dsizes,
        const Device& device)
    : DeviceHashBackend(init_capacity, key_dsize, value_dsizes, device) {
    Allocate(init_capacity);
}

template <typename Key, typename Hash, typename Eq>
StdGPUHashBackend<Key, Hash, Eq>::~StdGPUHashBackend() {
    Free();
}

template <typename Key, typename Hash, typename Eq>
int64_t StdGPUHashBackend<Key, Hash, Eq>::Size() const {
    return impl_.size();
}

<<<<<<< HEAD
template <typename Key, typename Hash>
void StdGPUHashBackend<Key, Hash>::Insert(
        const void* input_keys,
        const std::vector<const void*>& input_values_soa,
        buf_index_t* output_buf_indices,
        bool* output_masks,
        int64_t count,
        bool allow_unsafe) {
    int64_t new_size = Size() + count;
    if (!allow_unsafe && new_size > this->capacity_) {
        int64_t bucket_count = GetBucketCount();
        float avg_capacity_per_bucket =
                float(this->capacity_) / float(bucket_count);
        int64_t expected_buckets = std::max(
                bucket_count * 2,
                int64_t(std::ceil(new_size / avg_capacity_per_bucket)));
        Rehash(expected_buckets);
    }
    InsertImpl(input_keys, input_values_soa, output_buf_indices, output_masks,
               count);
}

template <typename Key, typename Hash>
void StdGPUHashBackend<Key, Hash>::Activate(const void* input_keys,
                                            buf_index_t* output_buf_indices,
                                            bool* output_masks,
                                            int64_t count,
                                            bool allow_unsafe) {
    std::vector<const void*> null_values;
    Insert(input_keys, null_values, output_buf_indices, output_masks, count,
           allow_unsafe);
}

=======
>>>>>>> 59ae9c94
// Need an explicit kernel for non-const access to map
template <typename Key, typename Hash, typename Eq>
__global__ void STDGPUFindKernel(InternalStdGPUHashBackend<Key, Hash, Eq> map,
                                 CUDAHashBackendBufferAccessor buffer_accessor,
                                 const Key* input_keys,
                                 buf_index_t* output_buf_indices,
                                 bool* output_masks,
                                 int64_t count) {
    uint32_t tid = threadIdx.x + blockIdx.x * blockDim.x;
    if (tid >= count) return;

    Key key = input_keys[tid];
    auto iter = map.find(key);
    bool flag = (iter != map.end());
    output_masks[tid] = flag;
    output_buf_indices[tid] = flag ? iter->second : 0;
}

template <typename Key, typename Hash, typename Eq>
void StdGPUHashBackend<Key, Hash, Eq>::Find(const void* input_keys,
                                            buf_index_t* output_buf_indices,
                                            bool* output_masks,
                                            int64_t count) {
    uint32_t threads = 128;
    uint32_t blocks = (count + threads - 1) / threads;

    STDGPUFindKernel<<<blocks, threads, 0, core::cuda::GetStream()>>>(
            impl_, buffer_accessor_, static_cast<const Key*>(input_keys),
            output_buf_indices, output_masks, count);
    cuda::Synchronize(this->device_);
}

// Need an explicit kernel for non-const access to map
template <typename Key, typename Hash, typename Eq>
__global__ void STDGPUEraseKernel(InternalStdGPUHashBackend<Key, Hash, Eq> map,
                                  CUDAHashBackendBufferAccessor buffer_accessor,
                                  const Key* input_keys,
                                  buf_index_t* output_buf_indices,
                                  bool* output_masks,
                                  int64_t count) {
    uint32_t tid = threadIdx.x + blockIdx.x * blockDim.x;
    if (tid >= count) return;

    Key key = input_keys[tid];
    auto iter = map.find(key);
    bool flag = (iter != map.end());
    output_masks[tid] = flag;
    output_buf_indices[tid] = flag ? iter->second : 0;

    if (output_masks[tid]) {
        output_masks[tid] = map.erase(key);
        if (output_masks[tid]) {
            buffer_accessor.DeviceFree(output_buf_indices[tid]);
        }
    }
}

template <typename Key, typename Hash, typename Eq>
void StdGPUHashBackend<Key, Hash, Eq>::Erase(const void* input_keys,
                                             bool* output_masks,
                                             int64_t count) {
    uint32_t threads = 128;
    uint32_t blocks = (count + threads - 1) / threads;

    core::Tensor toutput_buf_indices =
            core::Tensor({count}, core::Int32, this->device_);
    buf_index_t* output_buf_indices =
            static_cast<buf_index_t*>(toutput_buf_indices.GetDataPtr());

    STDGPUEraseKernel<<<blocks, threads, 0, core::cuda::GetStream()>>>(
            impl_, buffer_accessor_, static_cast<const Key*>(input_keys),
            output_buf_indices, output_masks, count);
    cuda::Synchronize(this->device_);
}

template <typename Key>
struct ValueExtractor {
    OPEN3D_HOST_DEVICE buf_index_t
    operator()(const thrust::pair<Key, buf_index_t>& x) const {
        return x.second;
    }
};

template <typename Key, typename Hash, typename Eq>
int64_t StdGPUHashBackend<Key, Hash, Eq>::GetActiveIndices(
        buf_index_t* output_indices) {
    auto range = impl_.device_range();

    thrust::transform(range.begin(), range.end(), output_indices,
                      ValueExtractor<Key>());

    return impl_.size();
}

template <typename Key, typename Hash, typename Eq>
void StdGPUHashBackend<Key, Hash, Eq>::Clear() {
    impl_.clear();
    this->buffer_->ResetHeap();
}

template <typename Key, typename Hash, typename Eq>
void StdGPUHashBackend<Key, Hash, Eq>::Rehash(int64_t buckets) {}

template <typename Key, typename Hash, typename Eq>
int64_t StdGPUHashBackend<Key, Hash, Eq>::GetBucketCount() const {
    return impl_.bucket_count();
}

template <typename Key, typename Hash, typename Eq>
std::vector<int64_t> StdGPUHashBackend<Key, Hash, Eq>::BucketSizes() const {
    utility::LogError("Unimplemented");
}

template <typename Key, typename Hash, typename Eq>
float StdGPUHashBackend<Key, Hash, Eq>::LoadFactor() const {
    return impl_.load_factor();
}

// Need an explicit kernel for non-const access to map
template <typename Key, typename Hash, typename Eq, typename block_t>
__global__ void STDGPUInsertKernel(
        InternalStdGPUHashBackend<Key, Hash, Eq> map,
        CUDAHashBackendBufferAccessor buffer_accessor,
        const Key* input_keys,
        const void* const* input_values_soa,
        buf_index_t* output_buf_indices,
        bool* output_masks,
        int64_t count,
        int64_t n_values) {
    uint32_t tid = threadIdx.x + blockIdx.x * blockDim.x;
    if (tid >= count) return;

    Key key = input_keys[tid];
    output_buf_indices[tid] = 0;
    output_masks[tid] = false;

    // First apply 'try insert' with a dummy index
    auto res = map.emplace(key, 0);

    // If success, change the iterator and provide the actual index
    if (res.second) {
        buf_index_t buf_index = buffer_accessor.DeviceAllocate();
        auto key_ptr = buffer_accessor.GetKeyPtr(buf_index);

        // Copy templated key to buffer (duplicate)
        // TODO: hack stdgpu inside and take out the buffer directly
        *static_cast<Key*>(key_ptr) = key;

        // Copy/reset non-templated value in buffer
        for (int j = 0; j < n_values; ++j) {
            const int64_t blocks_per_element =
                    buffer_accessor.value_blocks_per_element_[j];

            block_t* dst_value = static_cast<block_t*>(
                    buffer_accessor.GetValuePtr(buf_index, j));
            const block_t* src_value =
                    static_cast<const block_t*>(input_values_soa[j]) +
                    blocks_per_element * tid;
            for (int b = 0; b < blocks_per_element; ++b) {
                dst_value[b] = src_value[b];
            }
        }

        // Update from the dummy index
        res.first->second = buf_index;

        // Write to return variables
        output_buf_indices[tid] = buf_index;
        output_masks[tid] = true;
    }
}

template <typename Key, typename Hash, typename Eq>
void StdGPUHashBackend<Key, Hash, Eq>::Insert(
        const void* input_keys,
        const std::vector<const void*>& input_values_soa,
        buf_index_t* output_buf_indices,
        bool* output_masks,
        int64_t count) {
    uint32_t threads = 128;
    uint32_t blocks = (count + threads - 1) / threads;

    thrust::device_vector<const void*> input_values_soa_device(
            input_values_soa.begin(), input_values_soa.end());

    int64_t n_values = input_values_soa.size();
    const void* const* ptr_input_values_soa =
            thrust::raw_pointer_cast(input_values_soa_device.data());

    DISPATCH_DIVISOR_SIZE_TO_BLOCK_T(
            buffer_accessor_.common_block_size_, [&]() {
                STDGPUInsertKernel<Key, Hash, Eq, block_t>
                        <<<blocks, threads, 0, core::cuda::GetStream()>>>(
                                impl_, buffer_accessor_,
                                static_cast<const Key*>(input_keys),
                                ptr_input_values_soa, output_buf_indices,
                                output_masks, count, n_values);
            });
    cuda::Synchronize(this->device_);
}

template <typename Key, typename Hash, typename Eq>
void StdGPUHashBackend<Key, Hash, Eq>::Allocate(int64_t capacity) {
    this->capacity_ = capacity;

    // Allocate buffer for key values.
    this->buffer_ = std::make_shared<HashBackendBuffer>(
            this->capacity_, this->key_dsize_, this->value_dsizes_,
            this->device_);
    buffer_accessor_.Setup(*this->buffer_);

    // stdgpu initializes on the default stream. Set the current stream to
    // ensure correct behavior.
    {
        CUDAScopedStream scoped_stream(cuda::GetDefaultStream());

        impl_ = InternalStdGPUHashBackend<Key, Hash, Eq>::createDeviceObject(
                this->capacity_,
                InternalStdGPUHashBackendAllocator<Key>(this->device_));
        cuda::Synchronize(this->device_);
    }
}

template <typename Key, typename Hash, typename Eq>
void StdGPUHashBackend<Key, Hash, Eq>::Free() {
    // Buffer is automatically handled by the smart pointer.
    buffer_accessor_.Shutdown(this->device_);

    // stdgpu initializes on the default stream. Set the current stream to
    // ensure correct behavior.
    {
        CUDAScopedStream scoped_stream(cuda::GetDefaultStream());

        InternalStdGPUHashBackend<Key, Hash, Eq>::destroyDeviceObject(impl_);
    }
}
}  // namespace core
}  // namespace open3d<|MERGE_RESOLUTION|>--- conflicted
+++ resolved
@@ -145,18 +145,8 @@
                 const std::vector<const void*>& input_values_soa,
                 buf_index_t* output_buf_indices,
                 bool* output_masks,
-                int64_t count,
-                bool allow_unsafe) override;
-
-<<<<<<< HEAD
-    void Activate(const void* input_keys,
-                  buf_index_t* output_buf_indices,
-                  bool* output_masks,
-                  int64_t count,
-                  bool allow_unsafe) override;
-
-=======
->>>>>>> 59ae9c94
+                int64_t count) override;
+
     void Find(const void* input_keys,
               buf_index_t* output_buf_indices,
               bool* output_masks,
@@ -209,42 +199,6 @@
     return impl_.size();
 }
 
-<<<<<<< HEAD
-template <typename Key, typename Hash>
-void StdGPUHashBackend<Key, Hash>::Insert(
-        const void* input_keys,
-        const std::vector<const void*>& input_values_soa,
-        buf_index_t* output_buf_indices,
-        bool* output_masks,
-        int64_t count,
-        bool allow_unsafe) {
-    int64_t new_size = Size() + count;
-    if (!allow_unsafe && new_size > this->capacity_) {
-        int64_t bucket_count = GetBucketCount();
-        float avg_capacity_per_bucket =
-                float(this->capacity_) / float(bucket_count);
-        int64_t expected_buckets = std::max(
-                bucket_count * 2,
-                int64_t(std::ceil(new_size / avg_capacity_per_bucket)));
-        Rehash(expected_buckets);
-    }
-    InsertImpl(input_keys, input_values_soa, output_buf_indices, output_masks,
-               count);
-}
-
-template <typename Key, typename Hash>
-void StdGPUHashBackend<Key, Hash>::Activate(const void* input_keys,
-                                            buf_index_t* output_buf_indices,
-                                            bool* output_masks,
-                                            int64_t count,
-                                            bool allow_unsafe) {
-    std::vector<const void*> null_values;
-    Insert(input_keys, null_values, output_buf_indices, output_masks, count,
-           allow_unsafe);
-}
-
-=======
->>>>>>> 59ae9c94
 // Need an explicit kernel for non-const access to map
 template <typename Key, typename Hash, typename Eq>
 __global__ void STDGPUFindKernel(InternalStdGPUHashBackend<Key, Hash, Eq> map,
