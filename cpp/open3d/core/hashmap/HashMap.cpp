// ----------------------------------------------------------------------------
// -                        Open3D: www.open3d.org                            -
// ----------------------------------------------------------------------------
// The MIT License (MIT)
//
// Copyright (c) 2018-2021 www.open3d.org
//
// Permission is hereby granted, free of charge, to any person obtaining a copy
// of this software and associated documentation files (the "Software"), to deal
// in the Software without restriction, including without limitation the rights
// to use, copy, modify, merge, publish, distribute, sublicense, and/or sell
// copies of the Software, and to permit persons to whom the Software is
// furnished to do so, subject to the following conditions:
//
// The above copyright notice and this permission notice shall be included in
// all copies or substantial portions of the Software.
//
// THE SOFTWARE IS PROVIDED "AS IS", WITHOUT WARRANTY OF ANY KIND, EXPRESS OR
// IMPLIED, INCLUDING BUT NOT LIMITED TO THE WARRANTIES OF MERCHANTABILITY,
// FITNESS FOR A PARTICULAR PURPOSE AND NONINFRINGEMENT. IN NO EVENT SHALL THE
// AUTHORS OR COPYRIGHT HOLDERS BE LIABLE FOR ANY CLAIM, DAMAGES OR OTHER
// LIABILITY, WHETHER IN AN ACTION OF CONTRACT, TORT OR OTHERWISE, ARISING
// FROM, OUT OF OR IN CONNECTION WITH THE SOFTWARE OR THE USE OR OTHER DEALINGS
// IN THE SOFTWARE.
// ----------------------------------------------------------------------------

#include "open3d/core/hashmap/HashMap.h"

#include "open3d/core/Tensor.h"
#include "open3d/core/hashmap/DeviceHashBackend.h"
#include "open3d/t/io/HashMapIO.h"
#include "open3d/utility/Helper.h"
#include "open3d/utility/Logging.h"

namespace open3d {
namespace core {

HashMap::HashMap(int64_t init_capacity,
                 const Dtype& key_dtype,
                 const SizeVector& key_element_shape,
                 const Dtype& value_dtype,
                 const SizeVector& value_element_shape,
                 const Device& device,
                 const HashBackendType& backend)
    : key_dtype_(key_dtype),
      key_element_shape_(key_element_shape),
      dtypes_value_({value_dtype}),
      element_shapes_value_({value_element_shape}) {
    Init(init_capacity, device, backend);
}

HashMap::HashMap(int64_t init_capacity,
                 const Dtype& key_dtype,
                 const SizeVector& key_element_shape,
                 const std::vector<Dtype>& dtypes_value,
                 const std::vector<SizeVector>& element_shapes_value,
                 const Device& device,
                 const HashBackendType& backend)
    : key_dtype_(key_dtype),
      key_element_shape_(key_element_shape),
      dtypes_value_(dtypes_value),
      element_shapes_value_(element_shapes_value) {
    Init(init_capacity, device, backend);
}

void HashMap::Rehash(int64_t buckets) {
    int64_t count = Size();

    Tensor active_keys;
    std::vector<Tensor> active_values;

    if (count > 0) {
        Tensor active_buf_indices = GetActiveIndices();
        Tensor active_indices = active_buf_indices.To(core::Int64);

        active_keys = GetKeyTensor().IndexGet({active_indices});
        auto value_buffers = GetValueTensors();
        for (auto& value_buffer : value_buffers) {
            active_values.emplace_back(value_buffer.IndexGet({active_indices}));
        }
    }

    float avg_capacity_per_bucket =
            float(GetCapacity()) / float(GetBucketCount());
    device_hashmap_->Free();
    device_hashmap_->Allocate(
            std::max(int64_t(std::ceil(buckets * avg_capacity_per_bucket)),
                     active_keys.GetLength()));

    if (count > 0) {
        Tensor output_buf_indices, output_masks;
        InsertImpl(active_keys, active_values, output_buf_indices,
                   output_masks);
    }

    device_hashmap_->Rehash(buckets);
}

std::pair<Tensor, Tensor> HashMap::Insert(const Tensor& input_keys,
                                          const Tensor& input_values) {
    Tensor output_buf_indices, output_masks;
    Insert(input_keys, input_values, output_buf_indices, output_masks);
    return std::make_pair(output_buf_indices, output_masks);
}

std::pair<Tensor, Tensor> HashMap::Insert(
        const Tensor& input_keys, const std::vector<Tensor>& input_values_soa) {
    Tensor output_buf_indices, output_masks;
    Insert(input_keys, input_values_soa, output_buf_indices, output_masks);
    return std::make_pair(output_buf_indices, output_masks);
}

std::pair<Tensor, Tensor> HashMap::Activate(const Tensor& input_keys) {
    Tensor output_buf_indices, output_masks;
    Activate(input_keys, output_buf_indices, output_masks);
    return std::make_pair(output_buf_indices, output_masks);
}

std::pair<Tensor, Tensor> HashMap::Find(const Tensor& input_keys) {
    Tensor output_buf_indices, output_masks;
    Find(input_keys, output_buf_indices, output_masks);
    return std::make_pair(output_buf_indices, output_masks);
}

Tensor HashMap::Erase(const Tensor& input_keys) {
    Tensor output_masks;
    Erase(input_keys, output_masks);
    return output_masks;
}

Tensor HashMap::GetActiveIndices() const {
    Tensor output_buf_indices;
    GetActiveIndices(output_buf_indices);
    return output_buf_indices;
}

void HashMap::InsertImpl(const Tensor& input_keys,
                         const std::vector<Tensor>& input_values_soa,
                         Tensor& output_buf_indices,
                         Tensor& output_masks,
<<<<<<< HEAD
                         bool allow_unsafe) {
    CheckKeyValueLengthCompatibility(input_keys, input_values_soa);
=======
                         bool is_activate_op) {
>>>>>>> 59ae9c94
    CheckKeyCompatibility(input_keys);
    if (!is_activate_op) {
        CheckKeyValueLengthCompatibility(input_keys, input_values_soa);
        CheckValueCompatibility(input_values_soa);
    }

    int64_t length = input_keys.GetLength();
    PrepareIndicesOutput(output_buf_indices, length);
    PrepareMasksOutput(output_masks, length);

    std::vector<const void*> input_values_ptrs;
    for (const auto& input_value : input_values_soa) {
        input_values_ptrs.push_back(input_value.GetDataPtr());
    }

    device_hashmap_->Insert(
            input_keys.GetDataPtr(), input_values_ptrs,
            static_cast<buf_index_t*>(output_buf_indices.GetDataPtr()),
            output_masks.GetDataPtr<bool>(), length, allow_unsafe);
}

void HashMap::Insert(const Tensor& input_keys,
                     const Tensor& input_values,
                     Tensor& output_buf_indices,
<<<<<<< HEAD
                     Tensor& output_masks,
                     bool allow_unsafe) {
    InsertImpl(input_keys, {input_values}, output_buf_indices, output_masks,
               allow_unsafe);
=======
                     Tensor& output_masks) {
    Insert(input_keys, std::vector<Tensor>{input_values}, output_buf_indices,
           output_masks);
>>>>>>> 59ae9c94
}

void HashMap::Insert(const Tensor& input_keys,
                     const std::vector<Tensor>& input_values_soa,
                     Tensor& output_buf_indices,
<<<<<<< HEAD
                     Tensor& output_masks,
                     bool allow_unsafe) {
    InsertImpl(input_keys, input_values_soa, output_buf_indices, output_masks,
               allow_unsafe);
=======
                     Tensor& output_masks) {
    int64_t length = input_keys.GetLength();
    int64_t new_size = Size() + length;
    int64_t capacity = GetCapacity();
    int64_t bucket_count = GetBucketCount();

    if (new_size > capacity) {
        float avg_capacity_per_bucket = float(capacity) / float(bucket_count);
        int64_t expected_buckets = std::max(
                int64_t(bucket_count * 2),
                int64_t(std::ceil(new_size / avg_capacity_per_bucket)));
        Rehash(expected_buckets);
    }
    InsertImpl(input_keys, input_values_soa, output_buf_indices, output_masks);
>>>>>>> 59ae9c94
}

void HashMap::Activate(const Tensor& input_keys,
                       Tensor& output_buf_indices,
<<<<<<< HEAD
                       Tensor& output_masks,
                       bool allow_unsafe) {
    CheckKeyLength(input_keys);
    CheckKeyCompatibility(input_keys);

=======
                       Tensor& output_masks) {
>>>>>>> 59ae9c94
    int64_t length = input_keys.GetLength();
    int64_t new_size = Size() + length;
    int64_t capacity = GetCapacity();
    int64_t bucket_count = GetBucketCount();

    if (new_size > capacity) {
        float avg_capacity_per_bucket = float(capacity) / float(bucket_count);
        int64_t expected_buckets = std::max(
                int64_t(bucket_count * 2),
                int64_t(std::ceil(new_size / avg_capacity_per_bucket)));
        Rehash(expected_buckets);
    }

<<<<<<< HEAD
    device_hashmap_->Activate(
            input_keys.GetDataPtr(),
            static_cast<buf_index_t*>(output_buf_indices.GetDataPtr()),
            output_masks.GetDataPtr<bool>(), length, allow_unsafe);
=======
    std::vector<Tensor> null_tensors_soa;
    InsertImpl(input_keys, null_tensors_soa, output_buf_indices, output_masks,
               /* is_activate_op */ true);
>>>>>>> 59ae9c94
}

void HashMap::Find(const Tensor& input_keys,
                   Tensor& output_buf_indices,
                   Tensor& output_masks) {
    CheckKeyLength(input_keys);
    CheckKeyCompatibility(input_keys);

    int64_t length = input_keys.GetLength();
    PrepareIndicesOutput(output_buf_indices, length);
    PrepareMasksOutput(output_masks, length);

    device_hashmap_->Find(
            input_keys.GetDataPtr(),
            static_cast<buf_index_t*>(output_buf_indices.GetDataPtr()),
            output_masks.GetDataPtr<bool>(), length);
}

void HashMap::Erase(const Tensor& input_keys, Tensor& output_masks) {
    CheckKeyLength(input_keys);
    CheckKeyCompatibility(input_keys);

    int64_t length = input_keys.GetLength();
    PrepareMasksOutput(output_masks, length);

    device_hashmap_->Erase(input_keys.GetDataPtr(),
                           output_masks.GetDataPtr<bool>(), length);
}

void HashMap::GetActiveIndices(Tensor& output_buf_indices) const {
    int64_t length = device_hashmap_->Size();
    PrepareIndicesOutput(output_buf_indices, length);

    device_hashmap_->GetActiveIndices(
            static_cast<buf_index_t*>(output_buf_indices.GetDataPtr()));
}

void HashMap::Clear() { device_hashmap_->Clear(); }

void HashMap::Save(const std::string& file_name) {
    t::io::WriteHashMap(file_name, *this);
}

HashMap HashMap::Load(const std::string& file_name) {
    return t::io::ReadHashMap(file_name);
}

HashMap HashMap::Clone() const { return To(GetDevice(), /*copy=*/true); }

HashMap HashMap::To(const Device& device, bool copy) const {
    if (!copy && GetDevice() == device) {
        return *this;
    }

    Tensor keys = GetKeyTensor();
    std::vector<Tensor> values = GetValueTensors();

    Tensor active_buf_indices_i32;
    GetActiveIndices(active_buf_indices_i32);
    Tensor active_indices = active_buf_indices_i32.To(core::Int64);

    Tensor active_keys = keys.IndexGet({active_indices}).To(device);
    std::vector<Tensor> soa_active_values;
    for (const auto& value : values) {
        soa_active_values.push_back(
                value.IndexGet({active_indices}).To(device));
    }

    HashMap new_hashmap(GetCapacity(), key_dtype_, key_element_shape_,
                        dtypes_value_, element_shapes_value_, device);
    Tensor buf_indices, masks;
    new_hashmap.Insert(active_keys, soa_active_values, buf_indices, masks);

    return new_hashmap;
}

int64_t HashMap::Size() const { return device_hashmap_->Size(); }

int64_t HashMap::GetCapacity() const { return device_hashmap_->GetCapacity(); }

int64_t HashMap::GetBucketCount() const {
    return device_hashmap_->GetBucketCount();
}

Device HashMap::GetDevice() const { return device_hashmap_->GetDevice(); }

Tensor HashMap::GetKeyTensor() const {
    int64_t capacity = GetCapacity();
    SizeVector key_shape = key_element_shape_;
    key_shape.insert(key_shape.begin(), capacity);
    return Tensor(key_shape, shape_util::DefaultStrides(key_shape),
                  device_hashmap_->GetKeyBuffer().GetDataPtr(), key_dtype_,
                  device_hashmap_->GetKeyBuffer().GetBlob());
}

std::vector<Tensor> HashMap::GetValueTensors() const {
    int64_t capacity = GetCapacity();

    std::vector<Tensor> value_buffers = device_hashmap_->GetValueBuffers();

    std::vector<Tensor> soa_value_tensor;
    for (size_t i = 0; i < element_shapes_value_.size(); ++i) {
        SizeVector value_shape = element_shapes_value_[i];
        value_shape.insert(value_shape.begin(), capacity);

        Dtype value_dtype = dtypes_value_[i];
        soa_value_tensor.push_back(
                Tensor(value_shape, shape_util::DefaultStrides(value_shape),
                       value_buffers[i].GetDataPtr(), value_dtype,
                       value_buffers[i].GetBlob()));
    }
    return soa_value_tensor;
}

Tensor HashMap::GetValueTensor(size_t i) const {
    int64_t capacity = GetCapacity();

    if (i >= dtypes_value_.size()) {
        utility::LogError("Value index ({}) out of bound (>= {})", i,
                          dtypes_value_.size());
    }

    Tensor value_buffer = device_hashmap_->GetValueBuffer(i);

    SizeVector value_shape = element_shapes_value_[i];
    value_shape.insert(value_shape.begin(), capacity);

    Dtype value_dtype = dtypes_value_[i];
    return Tensor(value_shape, shape_util::DefaultStrides(value_shape),
                  value_buffer.GetDataPtr(), value_dtype,
                  value_buffer.GetBlob());
}

std::vector<int64_t> HashMap::BucketSizes() const {
    return device_hashmap_->BucketSizes();
};

float HashMap::LoadFactor() const { return device_hashmap_->LoadFactor(); }

void HashMap::Init(int64_t init_capacity,
                   const Device& device,
                   const HashBackendType& backend) {
    // Key check
    if (key_dtype_.GetDtypeCode() == Dtype::DtypeCode::Undefined) {
        utility::LogError("[HashMap] Undefined key dtype is not allowed.");
    }
    if (key_element_shape_.NumElements() == 0) {
        utility::LogError(
                "[HashMap] Key element shape must contain at least 1 element, "
                "but got 0.");
    }

    // Value check
    if (dtypes_value_.size() != element_shapes_value_.size()) {
        utility::LogError(
                "[HashMap] Size of value_dtype ({}) mismatches with size of "
                "element_shapes_value ({}).",
                dtypes_value_.size(), element_shapes_value_.size());
    }
    for (const auto& value_dtype : dtypes_value_) {
        if (value_dtype.GetDtypeCode() == Dtype::DtypeCode::Undefined) {
            utility::LogError(
                    "[HashMap] Undefined value dtype is not allowed.");
        }
    }
    for (const auto& value_element_shape : element_shapes_value_) {
        if (value_element_shape.NumElements() == 0) {
            utility::LogError(
                    "[HashMap] Value element shape must contain at least 1 "
                    "element, but got 0.");
        }
    }

    device_hashmap_ = CreateDeviceHashBackend(
            init_capacity, key_dtype_, key_element_shape_, dtypes_value_,
            element_shapes_value_, device, backend);
}

void HashMap::CheckKeyLength(const Tensor& input_keys) const {
    int64_t key_len = input_keys.GetLength();
    if (key_len == 0) {
        utility::LogError("Input number of keys should > 0, but got 0.");
    }
}

void HashMap::CheckKeyValueLengthCompatibility(
        const Tensor& input_keys,
        const std::vector<Tensor>& input_values_soa) const {
    int64_t key_len = input_keys.GetLength();
    if (key_len == 0) {
        utility::LogError("Input number of keys should > 0, but got 0.");
    }
    for (size_t i = 0; i < input_values_soa.size(); ++i) {
        Tensor input_value = input_values_soa[i];
        if (input_value.GetLength() != key_len) {
            utility::LogError(
                    "Input number of values at {} mismatch with number of "
                    "keys "
                    "{}",
                    key_len, input_value.GetLength());
        }
    }
}

void HashMap::CheckKeyCompatibility(const Tensor& input_keys) const {
    SizeVector input_key_elem_shape(input_keys.GetShape());
    input_key_elem_shape.erase(input_key_elem_shape.begin());

    int64_t input_key_elem_bytesize = input_key_elem_shape.NumElements() *
                                      input_keys.GetDtype().ByteSize();
    int64_t stored_key_elem_bytesize =
            key_element_shape_.NumElements() * key_dtype_.ByteSize();
    if (input_key_elem_bytesize != stored_key_elem_bytesize) {
        utility::LogError(
                "Input key element bytesize ({}) mismatch with stored ({})",
                input_key_elem_bytesize, stored_key_elem_bytesize);
    }
}

void HashMap::CheckValueCompatibility(
        const std::vector<Tensor>& input_values_soa) const {
    if (input_values_soa.size() != element_shapes_value_.size()) {
        utility::LogError(
                "Input number of value arrays ({}) mismatches with stored "
                "({})",
                input_values_soa.size(), element_shapes_value_.size());
    }

    for (size_t i = 0; i < input_values_soa.size(); ++i) {
        Tensor input_value = input_values_soa[i];
        SizeVector input_value_i_elem_shape(input_value.GetShape());
        input_value_i_elem_shape.erase(input_value_i_elem_shape.begin());

        int64_t input_value_i_elem_bytesize =
                input_value_i_elem_shape.NumElements() *
                input_value.GetDtype().ByteSize();

        int64_t stored_value_i_elem_bytesize =
                element_shapes_value_[i].NumElements() *
                dtypes_value_[i].ByteSize();
        if (input_value_i_elem_bytesize != stored_value_i_elem_bytesize) {
            utility::LogError(
                    "Input value[{}] element bytesize ({}) mismatch with "
                    "stored ({})",
                    i, input_value_i_elem_bytesize,
                    stored_value_i_elem_bytesize);
        }
    }
}

void HashMap::PrepareIndicesOutput(Tensor& output_buf_indices,
                                   int64_t length) const {
    if (output_buf_indices.GetLength() != length ||
        output_buf_indices.GetDtype() != core::Int32 ||
        output_buf_indices.GetDevice() != GetDevice()) {
        output_buf_indices = Tensor({length}, core::Int32, GetDevice());
    }
}

void HashMap::PrepareMasksOutput(Tensor& output_masks, int64_t length) const {
    if (output_masks.GetLength() != length ||
        output_masks.GetDtype() != core::Bool ||
        output_masks.GetDevice() != GetDevice()) {
        output_masks = Tensor({length}, core::Bool, GetDevice());
    }
}

}  // namespace core
}  // namespace open3d<|MERGE_RESOLUTION|>--- conflicted
+++ resolved
@@ -138,12 +138,7 @@
                          const std::vector<Tensor>& input_values_soa,
                          Tensor& output_buf_indices,
                          Tensor& output_masks,
-<<<<<<< HEAD
-                         bool allow_unsafe) {
-    CheckKeyValueLengthCompatibility(input_keys, input_values_soa);
-=======
                          bool is_activate_op) {
->>>>>>> 59ae9c94
     CheckKeyCompatibility(input_keys);
     if (!is_activate_op) {
         CheckKeyValueLengthCompatibility(input_keys, input_values_soa);
@@ -162,33 +157,20 @@
     device_hashmap_->Insert(
             input_keys.GetDataPtr(), input_values_ptrs,
             static_cast<buf_index_t*>(output_buf_indices.GetDataPtr()),
-            output_masks.GetDataPtr<bool>(), length, allow_unsafe);
+            output_masks.GetDataPtr<bool>(), length);
 }
 
 void HashMap::Insert(const Tensor& input_keys,
                      const Tensor& input_values,
                      Tensor& output_buf_indices,
-<<<<<<< HEAD
-                     Tensor& output_masks,
-                     bool allow_unsafe) {
-    InsertImpl(input_keys, {input_values}, output_buf_indices, output_masks,
-               allow_unsafe);
-=======
                      Tensor& output_masks) {
     Insert(input_keys, std::vector<Tensor>{input_values}, output_buf_indices,
            output_masks);
->>>>>>> 59ae9c94
 }
 
 void HashMap::Insert(const Tensor& input_keys,
                      const std::vector<Tensor>& input_values_soa,
                      Tensor& output_buf_indices,
-<<<<<<< HEAD
-                     Tensor& output_masks,
-                     bool allow_unsafe) {
-    InsertImpl(input_keys, input_values_soa, output_buf_indices, output_masks,
-               allow_unsafe);
-=======
                      Tensor& output_masks) {
     int64_t length = input_keys.GetLength();
     int64_t new_size = Size() + length;
@@ -203,20 +185,11 @@
         Rehash(expected_buckets);
     }
     InsertImpl(input_keys, input_values_soa, output_buf_indices, output_masks);
->>>>>>> 59ae9c94
 }
 
 void HashMap::Activate(const Tensor& input_keys,
                        Tensor& output_buf_indices,
-<<<<<<< HEAD
-                       Tensor& output_masks,
-                       bool allow_unsafe) {
-    CheckKeyLength(input_keys);
-    CheckKeyCompatibility(input_keys);
-
-=======
                        Tensor& output_masks) {
->>>>>>> 59ae9c94
     int64_t length = input_keys.GetLength();
     int64_t new_size = Size() + length;
     int64_t capacity = GetCapacity();
@@ -230,16 +203,9 @@
         Rehash(expected_buckets);
     }
 
-<<<<<<< HEAD
-    device_hashmap_->Activate(
-            input_keys.GetDataPtr(),
-            static_cast<buf_index_t*>(output_buf_indices.GetDataPtr()),
-            output_masks.GetDataPtr<bool>(), length, allow_unsafe);
-=======
     std::vector<Tensor> null_tensors_soa;
     InsertImpl(input_keys, null_tensors_soa, output_buf_indices, output_masks,
                /* is_activate_op */ true);
->>>>>>> 59ae9c94
 }
 
 void HashMap::Find(const Tensor& input_keys,
