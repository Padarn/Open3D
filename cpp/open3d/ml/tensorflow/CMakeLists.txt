--- conflicted
+++ resolved
@@ -37,13 +37,10 @@
     "misc/FixedRadiusSearchOpKernel.cpp"
     "misc/KnnSearchOps.cpp"
     "misc/VoxelPoolingOpKernel.cpp"
-<<<<<<< HEAD
     "misc/VoxelizeOpKernel.cpp"
     "misc/VoxelizeOps.cpp"
-=======
     "misc/NmsOpKernel.cpp"
     "misc/NmsOps.cpp"
->>>>>>> 38b0f9f4
     "tf_neighbors/tf_batch_neighbors.cpp"
     "tf_neighbors/tf_neighbors.cpp"
     "tf_subsampling/tf_batch_subsampling.cpp"
@@ -63,11 +60,8 @@
     "misc/BuildSpatialHashTableOpKernel.cu"
     "misc/InvertNeighborsListOpKernel.cu"
     "misc/ReduceSubarraysSumOpKernel.cu"
-<<<<<<< HEAD
     "misc/VoxelizeOpKernel.cu"
-=======
     "misc/NmsOpKernel.cu"
->>>>>>> 38b0f9f4
     "../impl/continuous_conv/ContinuousConvCUDAKernels.cu"
     "../impl/misc/Nms.cu"
 )
