--- conflicted
+++ resolved
@@ -75,15 +75,13 @@
     float scalar_min = 0.0f;
     float scalar_max = 1.0f;
 
-<<<<<<< HEAD
     // Colors are assumed to be sRGB and tone-mapped accordingly.
     // If tone-mapping is disabled, then colors would be in linear RGB space,
     // in which case this should be set to false.
     bool sRGB_color = true;
-=======
+
     // Background image (shader = "unlitBackground")
     float aspect_ratio = 0.0f;  // 0: uses base_color; >0: uses albedo_img
->>>>>>> 3c6e6641
 
     // Generic material properties
     std::unordered_map<std::string, Eigen::Vector4f> generic_params;
