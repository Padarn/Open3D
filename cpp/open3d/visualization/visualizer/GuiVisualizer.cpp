// ----------------------------------------------------------------------------
// -                        Open3D: www.open3d.org                            -
// ----------------------------------------------------------------------------
// The MIT License (MIT)
//
// Copyright (c) 2018-2021 www.open3d.org
//
// Permission is hereby granted, free of charge, to any person obtaining a copy
// of this software and associated documentation files (the "Software"), to deal
// in the Software without restriction, including without limitation the rights
// to use, copy, modify, merge, publish, distribute, sublicense, and/or sell
// copies of the Software, and to permit persons to whom the Software is
// furnished to do so, subject to the following conditions:
//
// The above copyright notice and this permission notice shall be included in
// all copies or substantial portions of the Software.
//
// THE SOFTWARE IS PROVIDED "AS IS", WITHOUT WARRANTY OF ANY KIND, EXPRESS OR
// IMPLIED, INCLUDING BUT NOT LIMITED TO THE WARRANTIES OF MERCHANTABILITY,
// FITNESS FOR A PARTICULAR PURPOSE AND NONINFRINGEMENT. IN NO EVENT SHALL THE
// AUTHORS OR COPYRIGHT HOLDERS BE LIABLE FOR ANY CLAIM, DAMAGES OR OTHER
// LIABILITY, WHETHER IN AN ACTION OF CONTRACT, TORT OR OTHERWISE, ARISING
// FROM, OUT OF OR IN CONNECTION WITH THE SOFTWARE OR THE USE OR OTHER DEALINGS
// IN THE SOFTWARE.
// ----------------------------------------------------------------------------

#include "open3d/visualization/visualizer/GuiVisualizer.h"

#include <random>

#include "open3d/Open3DConfig.h"
#include "open3d/geometry/BoundingVolume.h"
#include "open3d/geometry/Image.h"
#include "open3d/geometry/LineSet.h"
#include "open3d/geometry/PointCloud.h"
#include "open3d/geometry/TriangleMesh.h"
#include "open3d/io/FileFormatIO.h"
#include "open3d/io/ImageIO.h"
#include "open3d/io/ModelIO.h"
#include "open3d/io/PointCloudIO.h"
#include "open3d/io/TriangleMeshIO.h"
#include "open3d/io/rpc/ZMQReceiver.h"
#include "open3d/utility/FileSystem.h"
#include "open3d/utility/Logging.h"
#include "open3d/visualization/gui/Application.h"
#include "open3d/visualization/gui/Button.h"
#include "open3d/visualization/gui/Checkbox.h"
#include "open3d/visualization/gui/Color.h"
#include "open3d/visualization/gui/ColorEdit.h"
#include "open3d/visualization/gui/Combobox.h"
#include "open3d/visualization/gui/Dialog.h"
#include "open3d/visualization/gui/FileDialog.h"
#include "open3d/visualization/gui/Label.h"
#include "open3d/visualization/gui/Layout.h"
#include "open3d/visualization/gui/ProgressBar.h"
#include "open3d/visualization/gui/SceneWidget.h"
#include "open3d/visualization/gui/Slider.h"
#include "open3d/visualization/gui/Theme.h"
#include "open3d/visualization/gui/VectorEdit.h"
#include "open3d/visualization/rendering/Camera.h"
#include "open3d/visualization/rendering/MaterialRecord.h"
#include "open3d/visualization/rendering/Model.h"
#include "open3d/visualization/rendering/Open3DScene.h"
#include "open3d/visualization/rendering/RenderToBuffer.h"
#include "open3d/visualization/rendering/RendererHandle.h"
#include "open3d/visualization/rendering/RendererStructs.h"
#include "open3d/visualization/rendering/Scene.h"
#include "open3d/visualization/rendering/filament/FilamentResourceManager.h"
#include "open3d/visualization/visualizer/GuiSettingsModel.h"
#include "open3d/visualization/visualizer/GuiSettingsView.h"
#include "open3d/visualization/visualizer/GuiWidgets.h"
#include "open3d/visualization/visualizer/MessageProcessor.h"

#define LOAD_IN_NEW_WINDOW 0

namespace open3d {
namespace visualization {

namespace {

std::shared_ptr<gui::Dialog> CreateAboutDialog(gui::Window *window) {
    auto &theme = window->GetTheme();
    auto dlg = std::make_shared<gui::Dialog>("About");

    auto title = std::make_shared<gui::Label>(
            (std::string("Open3D ") + OPEN3D_VERSION).c_str());
    auto text = std::make_shared<gui::Label>(
            "The MIT License (MIT)\n"
            "Copyright (c) 2018-2021 www.open3d.org\n\n"

            "Permission is hereby granted, free of charge, to any person "
            "obtaining a copy of this software and associated documentation "
            "files (the \"Software\"), to deal in the Software without "
            "restriction, including without limitation the rights to use, "
            "copy, modify, merge, publish, distribute, sublicense, and/or "
            "sell copies of the Software, and to permit persons to whom "
            "the Software is furnished to do so, subject to the following "
            "conditions:\n\n"

            "The above copyright notice and this permission notice shall be "
            "included in all copies or substantial portions of the "
            "Software.\n\n"

            "THE SOFTWARE IS PROVIDED \"AS IS\", WITHOUT WARRANTY OF ANY KIND, "
            "EXPRESS OR IMPLIED, INCLUDING BUT NOT LIMITED TO THE WARRANTIES "
            "OF MERCHANTABILITY, FITNESS FOR A PARTICULAR PURPOSE AND "
            "NONINFRINGEMENT. IN NO EVENT SHALL THE AUTHORS OR COPYRIGHT "
            "HOLDERS BE LIABLE FOR ANY CLAIM, DAMAGES OR OTHER LIABILITY, "
            "WHETHER IN AN ACTION OF CONTRACT, TORT OR OTHERWISE, ARISING "
            "FROM, OUT OF OR IN CONNECTION WITH THE SOFTWARE OR THE USE OR "
            "OTHER DEALINGS IN THE SOFTWARE.");
    auto ok = std::make_shared<gui::Button>("OK");
    ok->SetOnClicked([window]() { window->CloseDialog(); });

    gui::Margins margins(theme.font_size);
    auto layout = std::make_shared<gui::Vert>(0, margins);
    layout->AddChild(gui::Horiz::MakeCentered(title));
    layout->AddFixed(theme.font_size);
    auto v = std::make_shared<gui::ScrollableVert>(0);
    v->AddChild(text);
    layout->AddChild(v);
    layout->AddFixed(theme.font_size);
    layout->AddChild(gui::Horiz::MakeCentered(ok));
    dlg->AddChild(layout);

    return dlg;
}

std::shared_ptr<gui::VGrid> CreateHelpDisplay(gui::Window *window) {
    auto &theme = window->GetTheme();

    gui::Margins margins(theme.font_size);
    auto layout = std::make_shared<gui::VGrid>(2, 0, margins);
    layout->SetBackgroundColor(gui::Color(0, 0, 0, 0.5));

    auto AddLabel = [layout](const char *text) {
        auto label = std::make_shared<gui::Label>(text);
        label->SetTextColor(gui::Color(1, 1, 1));
        layout->AddChild(label);
    };
    auto AddRow = [layout, &AddLabel](const char *left, const char *right) {
        AddLabel(left);
        AddLabel(right);
    };

    AddRow("Arcball mode", " ");
    AddRow("Left-drag", "Rotate camera");
    AddRow("Shift + left-drag", "Forward/backward");

#if defined(__APPLE__)
    AddLabel("Cmd + left-drag");
#else
    AddLabel("Ctrl + left-drag");
#endif  // __APPLE__
    AddLabel("Pan camera");

#if defined(__APPLE__)
    AddLabel("Opt + left-drag (up/down)  ");
#else
    AddLabel("Win + left-drag (up/down)  ");
#endif  // __APPLE__
    AddLabel("Rotate around forward axis");

    // GNOME3 uses Win/Meta as a shortcut to move windows around, so we
    // need another way to rotate around the forward axis.
    AddLabel("Ctrl + Shift + left-drag");
    AddLabel("Rotate around forward axis");

#if defined(__APPLE__)
    AddLabel("Ctrl + left-drag");
#else
    AddLabel("Alt + left-drag");
#endif  // __APPLE__
    AddLabel("Rotate directional light");

    AddRow("Right-drag", "Pan camera");
    AddRow("Middle-drag", "Rotate directional light");
    AddRow("Wheel", "Forward/backward");
    AddRow("Shift + Wheel", "Change field of view");
    AddRow("", "");

    AddRow("Fly mode", " ");
    AddRow("Left-drag", "Rotate camera");
#if defined(__APPLE__)
    AddLabel("Opt + left-drag");
#else
    AddLabel("Win + left-drag");
#endif  // __APPLE__
    AddLabel("Rotate around forward axis");
    AddRow("W", "Forward");
    AddRow("S", "Backward");
    AddRow("A", "Step left");
    AddRow("D", "Step right");
    AddRow("Q", "Step up");
    AddRow("Z", "Step down");
    AddRow("E", "Roll left");
    AddRow("R", "Roll right");
    AddRow("Up", "Look up");
    AddRow("Down", "Look down");
    AddRow("Left", "Look left");
    AddRow("Right", "Look right");

    return layout;
}

std::shared_ptr<gui::VGrid> CreateCameraDisplay(gui::Window *window) {
    auto &theme = window->GetTheme();

    gui::Margins margins(theme.font_size);
    auto layout = std::make_shared<gui::VGrid>(2, 0, margins);
    layout->SetBackgroundColor(gui::Color(0, 0, 0, 0.5));

    auto AddLabel = [layout](const char *text) {
        auto label = std::make_shared<gui::Label>(text);
        label->SetTextColor(gui::Color(1, 1, 1));
        layout->AddChild(label);
    };
    auto AddRow = [layout, &AddLabel](const char *left, const char *right) {
        AddLabel(left);
        AddLabel(right);
    };

    AddRow("Position:", "[0 0 0]");
    AddRow("Forward:", "[0 0 0]");
    AddRow("Left:", "[0 0 0]");
    AddRow("Up:", "[0 0 0]");

    return layout;
}

std::shared_ptr<gui::Dialog> CreateContactDialog(gui::Window *window) {
    auto &theme = window->GetTheme();
    auto em = theme.font_size;
    auto dlg = std::make_shared<gui::Dialog>("Contact Us");

    auto title = std::make_shared<gui::Label>("Contact Us");
    auto left_col = std::make_shared<gui::Label>(
            "Web site:\n"
            "Code:\n"
            "Mailing list:\n"
            "Discord channel:");
    auto right_col = std::make_shared<gui::Label>(
            "http://www.open3d.org\n"
            "http://github.org/isl-org/Open3D\n"
            "http://www.open3d.org/index.php/subscribe/\n"
            "https://discord.gg/D35BGvn");
    auto ok = std::make_shared<gui::Button>("OK");
    ok->SetOnClicked([window]() { window->CloseDialog(); });

    gui::Margins margins(em);
    auto layout = std::make_shared<gui::Vert>(0, margins);
    layout->AddChild(gui::Horiz::MakeCentered(title));
    layout->AddFixed(em);

    auto columns = std::make_shared<gui::Horiz>(em, gui::Margins());
    columns->AddChild(left_col);
    columns->AddChild(right_col);
    layout->AddChild(columns);

    layout->AddFixed(em);
    layout->AddChild(gui::Horiz::MakeCentered(ok));
    dlg->AddChild(layout);

    return dlg;
}

bool ColorArrayIsUniform(const std::vector<Eigen::Vector3d> &colors) {
    static const double e = 1.0 / 255.0;
    static const double SQ_EPSILON = Eigen::Vector3d(e, e, e).squaredNorm();
    const auto &color = colors[0];

    for (const auto &c : colors) {
        if ((color - c).squaredNorm() > SQ_EPSILON) {
            return false;
        }
    }

    return true;
}

bool PointCloudHasUniformColor(const geometry::PointCloud &pcd) {
    if (!pcd.HasColors()) {
        return true;
    }
    return ColorArrayIsUniform(pcd.colors_);
};

//----
class DrawTimeLabel : public gui::Label {
    using Super = Label;

public:
    DrawTimeLabel(gui::Window *w) : Label("0.0 ms") { window_ = w; }

    gui::Size CalcPreferredSize(const gui::LayoutContext &context,
                                const Constraints &constraints) const override {
        auto h = Super::CalcPreferredSize(context, constraints).height;
        return gui::Size(context.theme.font_size * 5, h);
    }

    DrawResult Draw(const gui::DrawContext &context) override {
        char text[64];
        // double ms = window_->GetLastFrameTimeSeconds() * 1000.0;
        double ms = 0.0;
        snprintf(text, sizeof(text) - 1, "%.1f ms", ms);
        SetText(text);

        return Super::Draw(context);
    }

private:
    gui::Window *window_;
};

}  // namespace

const std::string MODEL_NAME = "__model__";

enum MenuId {
    FILE_OPEN,
    FILE_EXPORT_RGB,
    FILE_QUIT,
    SETTINGS_LIGHT_AND_MATERIALS,
    HELP_KEYS,
    HELP_CAMERA,
    HELP_ABOUT,
    HELP_CONTACT,
    HELP_DEBUG
};

struct GuiVisualizer::Impl {
    GuiVisualizer *visualizer_;

    std::shared_ptr<gui::SceneWidget> scene_wgt_;
    std::shared_ptr<gui::VGrid> help_keys_;
    std::shared_ptr<gui::VGrid> help_camera_;
    std::shared_ptr<io::rpc::ZMQReceiver> receiver_;
    std::shared_ptr<MessageProcessor> message_processor_;

    struct Settings {
        rendering::MaterialRecord lit_material_;
        rendering::MaterialRecord unlit_material_;
        rendering::MaterialRecord normal_depth_material_;

        GuiSettingsModel model_;
        std::shared_ptr<gui::Vert> wgt_base;
        std::shared_ptr<gui::Button> wgt_mouse_arcball;
        std::shared_ptr<gui::Button> wgt_mouse_fly;
        std::shared_ptr<gui::Button> wgt_mouse_model;
        std::shared_ptr<gui::Button> wgt_mouse_sun;
        std::shared_ptr<gui::Button> wgt_mouse_ibl;
        std::shared_ptr<GuiSettingsView> view_;
    } settings_;

    rendering::TriangleMeshModel loaded_model_;
    std::shared_ptr<geometry::PointCloud> loaded_pcd_;
    int app_menu_custom_items_index_ = -1;
    std::shared_ptr<gui::Menu> app_menu_;

    bool sun_follows_camera_ = false;

    void InitializeMaterials(rendering::Renderer &renderer,
                             const std::string &resource_path) {
        settings_.lit_material_.shader = "defaultLit";
        settings_.unlit_material_.shader = "defaultUnlit";

        auto &defaults = settings_.model_.GetCurrentMaterials();

        UpdateMaterials(renderer, defaults);
    }

    void SetMaterialsToDefault() {
        settings_.view_->ShowFileMaterialEntry(false);

        settings_.model_.SetMaterialsToDefault();
        settings_.view_->EnableEstimateNormals(false);
        // model's OnChanged callback will get called (if set), which will
        // update everything.
    }

    bool SetIBL(rendering::Renderer &renderer, const std::string &path) {
        auto *render_scene = scene_wgt_->GetScene()->GetScene();
        std::string ibl_name(path);
        if (ibl_name.empty()) {
            ibl_name =
                    std::string(
                            gui::Application::GetInstance().GetResourcePath()) +
                    "/" + GuiSettingsModel::DEFAULT_IBL;
        }
        if (ibl_name.find("_ibl.ktx") != std::string::npos) {
            ibl_name = ibl_name.substr(0, ibl_name.size() - 8);
        }
        render_scene->SetIndirectLight(ibl_name);
        float intensity = render_scene->GetIndirectLightIntensity();
        render_scene->SetIndirectLightIntensity(intensity);
        scene_wgt_->ForceRedraw();

        return true;
    }

    void SetMouseControls(gui::Window &window,
                          gui::SceneWidget::Controls mode) {
        using Controls = gui::SceneWidget::Controls;
        scene_wgt_->SetViewControls(mode);
        window.SetFocusWidget(scene_wgt_.get());
        settings_.wgt_mouse_arcball->SetOn(mode == Controls::ROTATE_CAMERA);
        settings_.wgt_mouse_fly->SetOn(mode == Controls::FLY);
        settings_.wgt_mouse_model->SetOn(mode == Controls::ROTATE_MODEL);
        settings_.wgt_mouse_sun->SetOn(mode == Controls::ROTATE_SUN);
        settings_.wgt_mouse_ibl->SetOn(mode == Controls::ROTATE_IBL);
    }

    void UpdateFromModel(rendering::Renderer &renderer, bool material_changed) {
        auto bcolor = settings_.model_.GetBackgroundColor();
        scene_wgt_->GetScene()->SetBackground(
                {bcolor.x(), bcolor.y(), bcolor.z(), 1.f});

        if (settings_.model_.GetShowSkybox()) {
            scene_wgt_->GetScene()->ShowSkybox(true);
        } else {
            scene_wgt_->GetScene()->ShowSkybox(false);
        }

        scene_wgt_->GetScene()->ShowAxes(settings_.model_.GetShowAxes());
        scene_wgt_->GetScene()->ShowGroundPlane(
                settings_.model_.GetShowGround(),
                rendering::Scene::GroundPlane::XZ);

        UpdateLighting(renderer, settings_.model_.GetLighting());

        // Does user want Point Cloud normals estimated?
        if (settings_.model_.GetUserWantsEstimateNormals()) {
            RunNormalEstimation();
        }

        // Make sure scene redraws once changes have been applied
        scene_wgt_->ForceRedraw();

        // Bail early if there were no material property changes
        if (!material_changed) return;

        auto &current_materials = settings_.model_.GetCurrentMaterials();
        if (settings_.model_.GetMaterialType() ==
                    GuiSettingsModel::MaterialType::LIT &&
            current_materials.lit_name ==
                    GuiSettingsModel::MATERIAL_FROM_FILE_NAME) {
            scene_wgt_->GetScene()->UpdateModelMaterial(MODEL_NAME,
                                                        loaded_model_);
        } else {
            UpdateMaterials(renderer, current_materials);
            UpdateSceneMaterial();
        }

        auto *view = scene_wgt_->GetRenderView();
        switch (settings_.model_.GetMaterialType()) {
            case GuiSettingsModel::MaterialType::LIT: {
                view->SetMode(rendering::View::Mode::Color);
                break;
            }
            case GuiSettingsModel::MaterialType::UNLIT: {
                view->SetMode(rendering::View::Mode::Color);
                break;
            }
            case GuiSettingsModel::MaterialType::NORMAL_MAP:
                view->SetMode(rendering::View::Mode::Normals);
                break;
            case GuiSettingsModel::MaterialType::DEPTH:
                view->SetMode(rendering::View::Mode::Depth);
                break;
        }
    }

private:
    void UpdateLighting(rendering::Renderer &renderer,
                        const GuiSettingsModel::LightingProfile &lighting) {
        auto scene = scene_wgt_->GetScene();
        auto *render_scene = scene->GetScene();
        if (lighting.use_default_ibl) {
            this->SetIBL(renderer, "");
        }

        if (sun_follows_camera_ != settings_.model_.GetSunFollowsCamera()) {
            sun_follows_camera_ = settings_.model_.GetSunFollowsCamera();
            if (sun_follows_camera_) {
                scene_wgt_->SetOnCameraChanged([this](rendering::Camera *cam) {
                    auto render_scene = scene_wgt_->GetScene()->GetScene();
                    render_scene->SetSunLightDirection(cam->GetForwardVector());
                });
                render_scene->SetSunLightDirection(
                        scene->GetCamera()->GetForwardVector());
                settings_.wgt_mouse_sun->SetEnabled(false);
                scene_wgt_->SetSunInteractorEnabled(false);
            } else {
                scene_wgt_->SetOnCameraChanged(
                        std::function<void(rendering::Camera *)>());
                settings_.wgt_mouse_sun->SetEnabled(true);
                scene_wgt_->SetSunInteractorEnabled(true);
            }
        }

        render_scene->EnableIndirectLight(lighting.ibl_enabled);
        render_scene->SetIndirectLightIntensity(float(lighting.ibl_intensity));
        render_scene->SetIndirectLightRotation(lighting.ibl_rotation);
        render_scene->SetSunLightColor(lighting.sun_color);
        render_scene->SetSunLightIntensity(float(lighting.sun_intensity));
        if (!sun_follows_camera_) {
            render_scene->SetSunLightDirection(lighting.sun_dir);
        }
        render_scene->EnableSunLight(lighting.sun_enabled);
    }

    void RunNormalEstimation() {
        if (loaded_pcd_) {
            gui::Application::GetInstance().PostToMainThread(
                    visualizer_, [this]() {
                        auto &theme = visualizer_->GetTheme();
                        auto loading_dlg =
                                std::make_shared<gui::Dialog>("Loading");
                        auto vert = std::make_shared<gui::Vert>(
                                0, gui::Margins(theme.font_size));
                        auto loading_text = std::string(
                                "Estimating normals. Be patient. This may take "
                                "a while. ");
                        vert->AddChild(std::make_shared<gui::Label>(
                                loading_text.c_str()));
                        loading_dlg->AddChild(vert);
                        visualizer_->ShowDialog(loading_dlg);
                    });

            gui::Application::GetInstance().RunInThread([this]() {
                loaded_pcd_->EstimateNormals();
                loaded_pcd_->NormalizeNormals();

                gui::Application::GetInstance().PostToMainThread(
                        visualizer_, [this]() {
                            auto scene3d = scene_wgt_->GetScene();
                            scene3d->ClearGeometry();
                            rendering::Material mat;
                            scene3d->AddGeometry(MODEL_NAME, loaded_pcd_.get(),
                                                 mat);
                            UpdateSceneMaterial();
                        });
                gui::Application::GetInstance().PostToMainThread(
                        visualizer_, [this]() { visualizer_->CloseDialog(); });
            });
        }
    }

    void UpdateSceneMaterial() {
        switch (settings_.model_.GetMaterialType()) {
            case GuiSettingsModel::MaterialType::LIT:
                scene_wgt_->GetScene()->UpdateMaterial(settings_.lit_material_);
                break;
            case GuiSettingsModel::MaterialType::UNLIT:
                scene_wgt_->GetScene()->UpdateMaterial(
                        settings_.unlit_material_);
                break;
            case GuiSettingsModel::MaterialType::NORMAL_MAP: {
                settings_.normal_depth_material_.shader = "normals";
                scene_wgt_->GetScene()->UpdateMaterial(
                        settings_.normal_depth_material_);
            } break;
            case GuiSettingsModel::MaterialType::DEPTH: {
                settings_.normal_depth_material_.shader = "depth";
                scene_wgt_->GetScene()->UpdateMaterial(
                        settings_.normal_depth_material_);
            } break;

            default:
                break;
        }
    }

    void UpdateMaterials(rendering::Renderer &renderer,
                         const GuiSettingsModel::Materials &materials) {
        auto &lit = settings_.lit_material_;
        auto &unlit = settings_.unlit_material_;
        auto &normal_depth = settings_.normal_depth_material_;

        // Update lit from GUI
        lit.base_color.x() = materials.lit.base_color.x();
        lit.base_color.y() = materials.lit.base_color.y();
        lit.base_color.z() = materials.lit.base_color.z();
        lit.point_size = materials.point_size;
        lit.base_metallic = materials.lit.metallic;
        lit.base_roughness = materials.lit.roughness;
        lit.base_reflectance = materials.lit.reflectance;
        lit.base_clearcoat = materials.lit.clear_coat;
        lit.base_clearcoat_roughness = materials.lit.clear_coat_roughness;
        lit.base_anisotropy = materials.lit.anisotropy;

        // Update unlit from GUI
        unlit.base_color.x() = materials.unlit.base_color.x();
        unlit.base_color.y() = materials.unlit.base_color.y();
        unlit.base_color.z() = materials.unlit.base_color.z();
        unlit.point_size = materials.point_size;

        // Update normal/depth from GUI
        normal_depth.point_size = materials.point_size;
    }

    void OnNewIBL(Window &window, const char *name) {
        std::string path = gui::Application::GetInstance().GetResourcePath();
        path += std::string("/") + name + "_ibl.ktx";
        if (!SetIBL(window.GetRenderer(), path)) {
            // must be the "Custom..." option
            auto dlg = std::make_shared<gui::FileDialog>(
                    gui::FileDialog::Mode::OPEN, "Open HDR Map",
                    window.GetTheme());
            dlg->AddFilter(".ktx", "Khronos Texture (.ktx)");
            dlg->SetOnCancel([&window]() { window.CloseDialog(); });
            dlg->SetOnDone([this, &window](const char *path) {
                window.CloseDialog();
                SetIBL(window.GetRenderer(), path);
                // We need to set the "custom" bit, so just call the current
                // profile a custom profile.
                settings_.model_.SetCustomLighting(
                        settings_.model_.GetLighting());
            });
            window.ShowDialog(dlg);
        }
    }
};

GuiVisualizer::GuiVisualizer(const std::string &title, int width, int height)
    : gui::Window(title, width, height), impl_(new GuiVisualizer::Impl()) {
    Init();
}

GuiVisualizer::GuiVisualizer(
        const std::vector<std::shared_ptr<const geometry::Geometry>>
                &geometries,
        const std::string &title,
        int width,
        int height,
        int left,
        int top)
    : gui::Window(title, left, top, width, height),
      impl_(new GuiVisualizer::Impl()) {
    Init();
    SetGeometry(geometries[0], false);  // also updates the camera

    // Create a message processor for incoming messages.
    auto on_geometry = [this](std::shared_ptr<geometry::Geometry3D> geom,
                              const std::string &path, int time,
                              const std::string &layer) {
        // Rather than duplicating the logic to figure out the correct material,
        // just add with the default material and pretend the user changed the
        // current material and update everyone's material.
        impl_->scene_wgt_->GetScene()->AddGeometry(path, geom.get(),
                                                   rendering::Material());
        impl_->UpdateFromModel(GetRenderer(), true);
    };
    impl_->message_processor_ =
            std::make_shared<MessageProcessor>(this, on_geometry);
}

void GuiVisualizer::Init() {
    auto &app = gui::Application::GetInstance();
    auto &theme = GetTheme();

    // Create menu
    if (!gui::Application::GetInstance().GetMenubar()) {
        auto menu = std::make_shared<gui::Menu>();
#if defined(__APPLE__)
        // The first menu item to be added on macOS becomes the application
        // menu (no matter its name)
        auto app_menu = std::make_shared<gui::Menu>();
        app_menu->AddItem("About", HELP_ABOUT);
        app_menu->AddSeparator();
        impl_->app_menu_custom_items_index_ = app_menu->GetNumberOfItems();
        app_menu->AddItem("Quit", FILE_QUIT, gui::KEY_Q);
        menu->AddMenu("Open3D", app_menu);
        impl_->app_menu_ = app_menu;
#endif  // __APPLE__
        auto file_menu = std::make_shared<gui::Menu>();
        file_menu->AddItem("Open...", FILE_OPEN, gui::KEY_O);
        file_menu->AddItem("Export Current Image...", FILE_EXPORT_RGB);
        file_menu->AddSeparator();
#if WIN32
        file_menu->AddItem("Exit", FILE_QUIT);
#elif !defined(__APPLE__)  // quit goes in app menu on macOS
        file_menu->AddItem("Quit", FILE_QUIT, gui::KEY_Q);
#endif
        menu->AddMenu("File", file_menu);

        auto settings_menu = std::make_shared<gui::Menu>();
        settings_menu->AddItem("Lighting & Materials",
                               SETTINGS_LIGHT_AND_MATERIALS);
        settings_menu->SetChecked(SETTINGS_LIGHT_AND_MATERIALS, true);
        menu->AddMenu("Settings", settings_menu);

        auto help_menu = std::make_shared<gui::Menu>();
        help_menu->AddItem("Show Controls", HELP_KEYS);
        help_menu->AddItem("Show Camera Info", HELP_CAMERA);
        help_menu->AddSeparator();
        help_menu->AddItem("About", HELP_ABOUT);
        help_menu->AddItem("Contact", HELP_CONTACT);
#if defined(__APPLE__)
        // macOS adds a special search item to menus named "Help",
        // so add a space to avoid that.
        menu->AddMenu("Help ", help_menu);
#else
        menu->AddMenu("Help", help_menu);
#endif

        gui::Application::GetInstance().SetMenubar(menu);
    }

    // Implementation needs the GuiVisualizer
    impl_->visualizer_ = this;

    // Create scene
    impl_->scene_wgt_ = std::make_shared<gui::SceneWidget>();
    impl_->scene_wgt_->SetScene(
            std::make_shared<rendering::Open3DScene>(GetRenderer()));
    impl_->scene_wgt_->SetOnSunDirectionChanged(
            [this](const Eigen::Vector3f &new_dir) {
                auto lighting = impl_->settings_.model_.GetLighting();  // copy
                lighting.sun_dir = new_dir.normalized();
                impl_->settings_.model_.SetCustomLighting(lighting);
            });
    impl_->scene_wgt_->EnableSceneCaching(true);

    // Create light
    auto &settings = impl_->settings_;
    std::string resource_path = app.GetResourcePath();
    auto ibl_path = resource_path + "/default";
    auto *render_scene = impl_->scene_wgt_->GetScene()->GetScene();
    render_scene->SetIndirectLight(ibl_path);

    // Create materials
    impl_->InitializeMaterials(GetRenderer(), resource_path);

    // Apply model settings (which should be defaults) to the rendering entities
    impl_->UpdateFromModel(GetRenderer(), false);

    // Setup UI
    const auto em = theme.font_size;
    const int lm = int(std::ceil(0.5 * em));
    const int grid_spacing = int(std::ceil(0.25 * em));

    AddChild(impl_->scene_wgt_);

    // Add settings widget
    const int separation_height = int(std::ceil(0.75 * em));
    // (we don't want as much left margin because the twisty arrow is the
    // only thing there, and visually it looks larger than the right.)
    const gui::Margins base_margins(int(std::round(0.5 * lm)), lm, lm, lm);
    settings.wgt_base = std::make_shared<gui::Vert>(0, base_margins);

    gui::Margins indent(em, 0, 0, 0);
    auto view_ctrls =
            std::make_shared<gui::CollapsableVert>("Mouse controls", 0, indent);

    // ... view manipulator buttons
    settings.wgt_mouse_arcball = std::make_shared<SmallToggleButton>("Arcball");
    impl_->settings_.wgt_mouse_arcball->SetOn(true);
    settings.wgt_mouse_arcball->SetOnClicked([this]() {
        impl_->SetMouseControls(*this,
                                gui::SceneWidget::Controls::ROTATE_CAMERA);
    });
    settings.wgt_mouse_fly = std::make_shared<SmallToggleButton>("Fly");
    settings.wgt_mouse_fly->SetOnClicked([this]() {
        impl_->SetMouseControls(*this, gui::SceneWidget::Controls::FLY);
    });
    settings.wgt_mouse_model = std::make_shared<SmallToggleButton>("Model");
    settings.wgt_mouse_model->SetOnClicked([this]() {
        impl_->SetMouseControls(*this,
                                gui::SceneWidget::Controls::ROTATE_MODEL);
    });
    settings.wgt_mouse_sun = std::make_shared<SmallToggleButton>("Sun");
    settings.wgt_mouse_sun->SetOnClicked([this]() {
        impl_->SetMouseControls(*this, gui::SceneWidget::Controls::ROTATE_SUN);
    });
    settings.wgt_mouse_ibl = std::make_shared<SmallToggleButton>("Environment");
    settings.wgt_mouse_ibl->SetOnClicked([this]() {
        impl_->SetMouseControls(*this, gui::SceneWidget::Controls::ROTATE_IBL);
    });

    auto reset_camera = std::make_shared<SmallButton>("Reset camera");
    reset_camera->SetOnClicked([this]() {
        impl_->scene_wgt_->GoToCameraPreset(
                gui::SceneWidget::CameraPreset::PLUS_Z);
    });

    auto camera_controls1 = std::make_shared<gui::Horiz>(grid_spacing);
    camera_controls1->AddStretch();
    camera_controls1->AddChild(settings.wgt_mouse_arcball);
    camera_controls1->AddChild(settings.wgt_mouse_fly);
    camera_controls1->AddChild(settings.wgt_mouse_model);
    camera_controls1->AddStretch();
    auto camera_controls2 = std::make_shared<gui::Horiz>(grid_spacing);
    camera_controls2->AddStretch();
    camera_controls2->AddChild(settings.wgt_mouse_sun);
    camera_controls2->AddChild(settings.wgt_mouse_ibl);
    camera_controls2->AddStretch();
    view_ctrls->AddChild(camera_controls1);
    view_ctrls->AddFixed(int(std::ceil(0.25 * em)));
    view_ctrls->AddChild(camera_controls2);
    view_ctrls->AddFixed(separation_height);
    view_ctrls->AddChild(gui::Horiz::MakeCentered(reset_camera));
    settings.wgt_base->AddChild(view_ctrls);

    // ... lighting and materials
    settings.view_ = std::make_shared<GuiSettingsView>(
            settings.model_, theme, resource_path, [this](const char *name) {
                std::string resource_path =
                        gui::Application::GetInstance().GetResourcePath();
                impl_->SetIBL(GetRenderer(),
                              resource_path + "/" + name + "_ibl.ktx");
            });
    settings.model_.SetOnChanged([this](bool material_type_changed) {
        impl_->settings_.view_->Update();
        impl_->UpdateFromModel(GetRenderer(), material_type_changed);
    });
    settings.wgt_base->AddChild(settings.view_);

    AddChild(settings.wgt_base);

    // Other items
    impl_->help_keys_ = CreateHelpDisplay(this);
    impl_->help_keys_->SetVisible(false);
    AddChild(impl_->help_keys_);
    impl_->help_camera_ = CreateCameraDisplay(this);
    impl_->help_camera_->SetVisible(false);
    AddChild(impl_->help_camera_);
}

GuiVisualizer::~GuiVisualizer() {}

void GuiVisualizer::SetTitle(const std::string &title) {
    Super::SetTitle(title.c_str());
}

void GuiVisualizer::AddItemsToAppMenu(
        const std::vector<std::pair<std::string, gui::Menu::ItemId>> &items) {
#if !defined(__APPLE__)
    return;  // application menu only exists on macOS
#endif

    if (impl_->app_menu_ && impl_->app_menu_custom_items_index_ >= 0) {
        for (auto &it : items) {
            impl_->app_menu_->InsertItem(impl_->app_menu_custom_items_index_++,
                                         it.first.c_str(), it.second);
        }
        impl_->app_menu_->InsertSeparator(
                impl_->app_menu_custom_items_index_++);
    }
}

void GuiVisualizer::SetGeometry(
        std::shared_ptr<const geometry::Geometry> geometry, bool loaded_model) {
    auto scene3d = impl_->scene_wgt_->GetScene();
    scene3d->ClearGeometry();

    impl_->SetMaterialsToDefault();

    rendering::MaterialRecord loaded_material;
    if (loaded_model) {
        scene3d->AddModel(MODEL_NAME, impl_->loaded_model_);
        impl_->settings_.model_.SetDisplayingPointClouds(false);
        loaded_material.shader = "defaultLit";
    } else {
        // NOTE: If a model was NOT loaded then these must be point clouds
        std::shared_ptr<const geometry::Geometry> g = geometry;

        // If a point cloud or mesh has no vertex colors or a single uniform
        // color (usually white), then we want to display it normally, that
        // is, lit. But if the cloud/mesh has differing vertex colors, then
        // we assume that the vertex colors have the lighting value baked in
        // (for example, fountain.ply at http://qianyi.info/scenedata.html)
        if (g->GetGeometryType() ==
            geometry::Geometry::GeometryType::PointCloud) {
            auto pcd = std::static_pointer_cast<const geometry::PointCloud>(g);

            if (pcd->HasColors() && !PointCloudHasUniformColor(*pcd)) {
                loaded_material.shader = "defaultUnlit";
            } else {
                loaded_material.shader = "defaultLit";
            }

            scene3d->AddGeometry(MODEL_NAME, pcd.get(), loaded_material);

            impl_->settings_.model_.SetDisplayingPointClouds(true);
            impl_->settings_.view_->EnableEstimateNormals(true);
            if (!impl_->settings_.model_.GetUserHasChangedLightingProfile()) {
                auto &profile =
                        GuiSettingsModel::GetDefaultPointCloudLightingProfile();
                impl_->settings_.model_.SetLightingProfile(profile);
            }
        }
    }

    auto type = impl_->settings_.model_.GetMaterialType();
    if (type == GuiSettingsModel::MaterialType::LIT ||
        type == GuiSettingsModel::MaterialType::UNLIT) {
        if (loaded_material.shader == "defaultUnlit") {
            impl_->settings_.model_.SetMaterialType(
                    GuiSettingsModel::MaterialType::UNLIT);
        } else {
            impl_->settings_.model_.SetMaterialType(
                    GuiSettingsModel::MaterialType::LIT);
        }
    }

    // Setup UI for loaded model/point cloud
    impl_->settings_.model_.UnsetCustomDefaultColor();
    if (loaded_model) {
        impl_->settings_.view_->ShowFileMaterialEntry(true);
        impl_->settings_.model_.SetCurrentMaterials(
                GuiSettingsModel::MATERIAL_FROM_FILE_NAME);
    } else {
        impl_->settings_.view_->ShowFileMaterialEntry(false);
    }
    impl_->settings_.view_->Update();  // make sure prefab material is correct

    auto &bounds = scene3d->GetBoundingBox();
    impl_->scene_wgt_->SetupCamera(60.0, bounds,
                                   bounds.GetCenter().cast<float>());

    // Make sure scene is redrawn
    impl_->scene_wgt_->ForceRedraw();
}

void GuiVisualizer::Layout(const gui::LayoutContext &context) {
    auto r = GetContentRect();
    const auto em = context.theme.font_size;
    impl_->scene_wgt_->SetFrame(r);

    // Draw help keys HUD in upper left
    const auto pref = impl_->help_keys_->CalcPreferredSize(
            context, gui::Widget::Constraints());
    impl_->help_keys_->SetFrame(gui::Rect(0, r.y, pref.width, pref.height));
    impl_->help_keys_->Layout(context);

    // Draw camera HUD in lower left
    const auto prefcam = impl_->help_camera_->CalcPreferredSize(
            context, gui::Widget::Constraints());
    impl_->help_camera_->SetFrame(gui::Rect(0, r.height + r.y - prefcam.height,
                                            prefcam.width, prefcam.height));
    impl_->help_camera_->Layout(context);

    // Settings in upper right
    const auto LIGHT_SETTINGS_WIDTH = 18 * em;
    auto light_settings_size = impl_->settings_.wgt_base->CalcPreferredSize(
            context, gui::Widget::Constraints());
    gui::Rect lightSettingsRect(r.width - LIGHT_SETTINGS_WIDTH, r.y,
                                LIGHT_SETTINGS_WIDTH,
                                std::min(r.height, light_settings_size.height));
    impl_->settings_.wgt_base->SetFrame(lightSettingsRect);

    Super::Layout(context);
}

void GuiVisualizer::StartRPCInterface(const std::string &address, int timeout) {
<<<<<<< HEAD
    auto on_geometry = [this](std::shared_ptr<geometry::Geometry3D> geom,
                              const std::string &path, int time,
                              const std::string &layer) {
        // Rather than duplicating the logic to figure out the correct material,
        // just add with the default material and pretend the user changed the
        // current material and update everyone's material.
        impl_->scene_wgt_->GetScene()->AddGeometry(path, geom.get(),
                                                   rendering::MaterialRecord());
        impl_->UpdateFromModel(GetRenderer(), true);
    };
    impl_->receiver_ =
            std::make_shared<Receiver>(address, timeout, this, on_geometry);
=======
    impl_->receiver_ = std::make_shared<io::rpc::ZMQReceiver>(address, timeout);
    impl_->receiver_->SetMessageProcessor(impl_->message_processor_);
>>>>>>> 8f4371b4
    try {
        utility::LogInfo("Starting to listen on {}", address);
        impl_->receiver_->Start();
    } catch (std::exception &e) {
        utility::LogWarning("Failed to start RPC interface: {}", e.what());
    }
}

void GuiVisualizer::StopRPCInterface() { impl_->receiver_.reset(); }

bool GuiVisualizer::SetIBL(const char *path) {
    auto result = impl_->SetIBL(GetRenderer(), path);
    PostRedraw();
    return result;
}

void GuiVisualizer::LoadGeometry(const std::string &path) {
    auto progressbar = std::make_shared<gui::ProgressBar>();
    gui::Application::GetInstance().PostToMainThread(this, [this, path,
                                                            progressbar]() {
        auto &theme = GetTheme();
        auto loading_dlg = std::make_shared<gui::Dialog>("Loading");
        auto vert =
                std::make_shared<gui::Vert>(0, gui::Margins(theme.font_size));
        auto loading_text = std::string("Loading ") + path;
        vert->AddChild(std::make_shared<gui::Label>(loading_text.c_str()));
        vert->AddFixed(theme.font_size);
        vert->AddChild(progressbar);
        loading_dlg->AddChild(vert);
        ShowDialog(loading_dlg);
    });

    gui::Application::GetInstance().RunInThread([this, path, progressbar]() {
        auto UpdateProgress = [this, progressbar](float value) {
            gui::Application::GetInstance().PostToMainThread(
                    this,
                    [progressbar, value]() { progressbar->SetValue(value); });
        };

        // clear current model
        impl_->loaded_model_.meshes_.clear();
        impl_->loaded_model_.materials_.clear();
        impl_->loaded_pcd_.reset();

        auto geometry_type = io::ReadFileGeometryType(path);

        bool model_success = false;
        if (geometry_type & io::CONTAINS_TRIANGLES) {
            const float ioProgressAmount = 1.0f;
            try {
                io::ReadTriangleModelOptions opt;
                opt.update_progress = [ioProgressAmount,
                                       UpdateProgress](double percent) -> bool {
                    UpdateProgress(ioProgressAmount * float(percent / 100.0));
                    return true;
                };
                model_success =
                        io::ReadTriangleModel(path, impl_->loaded_model_, opt);
            } catch (...) {
                model_success = false;
            }
        }
        if (!model_success) {
            utility::LogInfo("{} appears to be a point cloud", path.c_str());
        }

        auto geometry = std::shared_ptr<geometry::Geometry3D>();
        if (!model_success) {
            auto cloud = std::make_shared<geometry::PointCloud>();
            bool success = false;
            const float ioProgressAmount = 0.5f;
            try {
                io::ReadPointCloudOption opt;
                opt.update_progress = [ioProgressAmount,
                                       UpdateProgress](double percent) -> bool {
                    UpdateProgress(ioProgressAmount * float(percent / 100.0));
                    return true;
                };
                success = io::ReadPointCloud(path, *cloud, opt);
            } catch (...) {
                success = false;
            }
            if (success) {
                utility::LogInfo("Successfully read {}", path.c_str());
                UpdateProgress(ioProgressAmount);
                if (!cloud->HasNormals() && !cloud->HasColors()) {
                    cloud->EstimateNormals();
                }
                UpdateProgress(0.666f);
                cloud->NormalizeNormals();
                UpdateProgress(0.75f);
                geometry = cloud;
                impl_->loaded_pcd_ = cloud;
            } else {
                utility::LogWarning("Failed to read points {}", path.c_str());
                cloud.reset();
            }
        }

        if (model_success || geometry) {
            gui::Application::GetInstance().PostToMainThread(
                    this, [this, model_success, geometry]() {
                        SetGeometry(geometry, model_success);
                        CloseDialog();
                    });
        } else {
            gui::Application::GetInstance().PostToMainThread(this, [this,
                                                                    path]() {
                CloseDialog();
                auto msg = std::string("Could not load '") + path + "'.";
                ShowMessageBox("Error", msg.c_str());
            });
        }
    });
}

void GuiVisualizer::ExportCurrentImage(const std::string &path) {
    impl_->scene_wgt_->EnableSceneCaching(false);
    impl_->scene_wgt_->GetScene()->GetScene()->RenderToImage(
            [this, path](std::shared_ptr<geometry::Image> image) mutable {
                if (!io::WriteImage(path, *image)) {
                    this->ShowMessageBox(
                            "Error", (std::string("Could not write image to ") +
                                      path + ".")
                                             .c_str());
                }
                impl_->scene_wgt_->EnableSceneCaching(true);
            });
}

void GuiVisualizer::OnMenuItemSelected(gui::Menu::ItemId item_id) {
    auto menu_id = MenuId(item_id);
    switch (menu_id) {
        case FILE_OPEN: {
            auto dlg = std::make_shared<gui::FileDialog>(
                    gui::FileDialog::Mode::OPEN, "Open Geometry", GetTheme());
            dlg->AddFilter(".ply .stl .fbx .obj .off .gltf .glb",
                           "Triangle mesh files (.ply, .stl, .fbx, .obj, .off, "
                           ".gltf, .glb)");
            dlg->AddFilter(".xyz .xyzn .xyzrgb .ply .pcd .pts",
                           "Point cloud files (.xyz, .xyzn, .xyzrgb, .ply, "
                           ".pcd, .pts)");
            dlg->AddFilter(".ply", "Polygon files (.ply)");
            dlg->AddFilter(".stl", "Stereolithography files (.stl)");
            dlg->AddFilter(".fbx", "Autodesk Filmbox files (.fbx)");
            dlg->AddFilter(".obj", "Wavefront OBJ files (.obj)");
            dlg->AddFilter(".off", "Object file format (.off)");
            dlg->AddFilter(".gltf", "OpenGL transfer files (.gltf)");
            dlg->AddFilter(".glb", "OpenGL binary transfer files (.glb)");
            dlg->AddFilter(".xyz", "ASCII point cloud files (.xyz)");
            dlg->AddFilter(".xyzn", "ASCII point cloud with normals (.xyzn)");
            dlg->AddFilter(".xyzrgb",
                           "ASCII point cloud files with colors (.xyzrgb)");
            dlg->AddFilter(".pcd", "Point Cloud Data files (.pcd)");
            dlg->AddFilter(".pts", "3D Points files (.pts)");
            dlg->AddFilter("", "All files");
            dlg->SetOnCancel([this]() { this->CloseDialog(); });
            dlg->SetOnDone([this](const char *path) {
                this->CloseDialog();
                OnDragDropped(path);
            });
            ShowDialog(dlg);
            break;
        }
        case FILE_EXPORT_RGB: {
            auto dlg = std::make_shared<gui::FileDialog>(
                    gui::FileDialog::Mode::SAVE, "Save File", GetTheme());
            dlg->AddFilter(".png", "PNG images (.png)");
            dlg->AddFilter("", "All files");
            dlg->SetOnCancel([this]() { this->CloseDialog(); });
            dlg->SetOnDone([this](const char *path) {
                this->CloseDialog();
                this->ExportCurrentImage(path);
            });
            ShowDialog(dlg);
            break;
        }
        case FILE_QUIT:
            gui::Application::GetInstance().Quit();
            break;
        case SETTINGS_LIGHT_AND_MATERIALS: {
            auto visibility = !impl_->settings_.wgt_base->IsVisible();
            impl_->settings_.wgt_base->SetVisible(visibility);
            auto menubar = gui::Application::GetInstance().GetMenubar();
            menubar->SetChecked(SETTINGS_LIGHT_AND_MATERIALS, visibility);

            // We need relayout because materials settings pos depends on light
            // settings visibility
            this->SetNeedsLayout();

            break;
        }
        case HELP_KEYS: {
            bool is_visible = !impl_->help_keys_->IsVisible();
            impl_->help_keys_->SetVisible(is_visible);
            auto menubar = gui::Application::GetInstance().GetMenubar();
            menubar->SetChecked(HELP_KEYS, is_visible);
            break;
        }
        case HELP_CAMERA: {
            bool is_visible = !impl_->help_camera_->IsVisible();
            impl_->help_camera_->SetVisible(is_visible);
            auto menubar = gui::Application::GetInstance().GetMenubar();
            menubar->SetChecked(HELP_CAMERA, is_visible);
            if (is_visible) {
                impl_->scene_wgt_->SetOnCameraChanged([this](rendering::Camera
                                                                     *cam) {
                    auto children = this->impl_->help_camera_->GetChildren();
                    auto set_text = [](const Eigen::Vector3f &v,
                                       std::shared_ptr<gui::Widget> label) {
                        auto l = std::dynamic_pointer_cast<gui::Label>(label);
                        l->SetText(fmt::format("[{:.2f} {:.2f} "
                                               "{:.2f}]",
                                               v.x(), v.y(), v.z())
                                           .c_str());
                    };
                    set_text(cam->GetPosition(), children[1]);
                    set_text(cam->GetForwardVector(), children[3]);
                    set_text(cam->GetLeftVector(), children[5]);
                    set_text(cam->GetUpVector(), children[7]);
                    this->SetNeedsLayout();
                });
            } else {
                impl_->scene_wgt_->SetOnCameraChanged(
                        std::function<void(rendering::Camera *)>());
            }
            break;
        }
        case HELP_ABOUT: {
            auto dlg = CreateAboutDialog(this);
            ShowDialog(dlg);
            break;
        }
        case HELP_CONTACT: {
            auto dlg = CreateContactDialog(this);
            ShowDialog(dlg);
            break;
        }
        case HELP_DEBUG: {
            break;
        }
    }
}

void GuiVisualizer::OnDragDropped(const char *path) {
    auto title = std::string("Open3D - ") + path;
#if LOAD_IN_NEW_WINDOW
    auto frame = this->GetFrame();
    std::vector<std::shared_ptr<const geometry::Geometry>> nothing;
    auto vis = std::make_shared<GuiVisualizer>(nothing, title.c_str(),
                                               frame.width, frame.height,
                                               frame.x + 20, frame.y + 20);
    gui::Application::GetInstance().AddWindow(vis);
#else
    this->SetTitle(title);
    auto vis = this;
#endif  // LOAD_IN_NEW_WINDOW
    vis->LoadGeometry(path);
}

}  // namespace visualization
}  // namespace open3d<|MERGE_RESOLUTION|>--- conflicted
+++ resolved
@@ -535,7 +535,7 @@
                         visualizer_, [this]() {
                             auto scene3d = scene_wgt_->GetScene();
                             scene3d->ClearGeometry();
-                            rendering::Material mat;
+                            rendering::MaterialRecord mat;
                             scene3d->AddGeometry(MODEL_NAME, loaded_pcd_.get(),
                                                  mat);
                             UpdateSceneMaterial();
@@ -648,7 +648,7 @@
         // just add with the default material and pretend the user changed the
         // current material and update everyone's material.
         impl_->scene_wgt_->GetScene()->AddGeometry(path, geom.get(),
-                                                   rendering::Material());
+                                                   rendering::MaterialRecord());
         impl_->UpdateFromModel(GetRenderer(), true);
     };
     impl_->message_processor_ =
@@ -954,23 +954,8 @@
 }
 
 void GuiVisualizer::StartRPCInterface(const std::string &address, int timeout) {
-<<<<<<< HEAD
-    auto on_geometry = [this](std::shared_ptr<geometry::Geometry3D> geom,
-                              const std::string &path, int time,
-                              const std::string &layer) {
-        // Rather than duplicating the logic to figure out the correct material,
-        // just add with the default material and pretend the user changed the
-        // current material and update everyone's material.
-        impl_->scene_wgt_->GetScene()->AddGeometry(path, geom.get(),
-                                                   rendering::MaterialRecord());
-        impl_->UpdateFromModel(GetRenderer(), true);
-    };
-    impl_->receiver_ =
-            std::make_shared<Receiver>(address, timeout, this, on_geometry);
-=======
     impl_->receiver_ = std::make_shared<io::rpc::ZMQReceiver>(address, timeout);
     impl_->receiver_->SetMessageProcessor(impl_->message_processor_);
->>>>>>> 8f4371b4
     try {
         utility::LogInfo("Starting to listen on {}", address);
         impl_->receiver_->Start();
